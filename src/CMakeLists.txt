--- conflicted
+++ resolved
@@ -305,7 +305,7 @@
 endif (WIN32)
 
 if (ENABLE_ROOT AND ROOT_FOUND)
-if (False)
+if (True)
     set(root_LIBS
         ${ROOT_LIBRARIES}
         ${ROOT_Core_LIBRARY}
@@ -316,26 +316,26 @@
 
     # libmvme_root_event
     add_custom_command(
-        OUTPUT G__mvme_root_event_objects.cxx
+        OUTPUT mvme_root_event_rdict.cxx
             G__mvme_root_event_objects_rdict.cxx
             G__mvme_root_event_objects_rdict.pcm
         COMMAND rootcling -f mvme_root_event_rdict.cxx
             ${CMAKE_CURRENT_SOURCE_DIR}/event_server/mvme_root_event_objects.h
             ${CMAKE_CURRENT_SOURCE_DIR}/event_server/mvme_root_event_objects_LinkDef.h
         COMMAND ${CMAKE_COMMAND} -E copy
-                ${CMAKE_CURRENT_BINARY_DIR}/G__mvme_root_event_objects_rdict.pcm
+                ${CMAKE_CURRENT_BINARY_DIR}/mvme_root_event_rdict.pcm
                 ${CMAKE_BINARY_DIR}/
         DEPENDS
             event_server/mvme_root_event_objects.h
             event_server/mvme_root_event_objects_LinkDef.h
     )
 
-    set_property(SOURCE G__mvme_root_event_objects.cxx PROPERTY SKIP_AUTOMOC ON)
-    set_property(SOURCE G__mvme_root_event_objects_rdict.cxx PROPERTY SKIP_AUTOMOC ON)
+    #set_property(SOURCE G__mvme_root_event_objects.cxx PROPERTY SKIP_AUTOMOC ON)
+    #set_property(SOURCE G__mvme_root_event_objects_rdict.cxx PROPERTY SKIP_AUTOMOC ON)
 
     add_library(mvme_root_event SHARED
         event_server/mvme_root_event_objects.cxx
-        G__mvme_root_event_objects.cxx
+        mvme_root_event_rdict.cxx
         )
     target_link_libraries(mvme_root_event ${root_LIBS})
     install(FILES G__mvme_root_event_objects_rdict.pcm DESTINATION .)
@@ -352,19 +352,6 @@
     #    LINKDEF data_export/mvme_root_export_objects_LinkDef.h)
 
     add_executable(mvme_root_treewriter_client2
-<<<<<<< HEAD
-        data_export/mvme_root_treewriter_client2.cc
-        data_export/mvme_root_export_objects_LinkDef.h)
-        #${CMAKE_CURRENT_SOURCE_DIR}/G__mvme_root.cxx)
-
-    add_custom_command(TARGET mvme_root_treewriter_client2
-        PRE_BUILD
-        COMMAND rootcling -f G__mvme_root_export_objects.cxx
-        ${CMAKE_CURRENT_SOURCE_DIR}/data_export/mvme_root_export_objects.h
-        ${CMAKE_CURRENT_SOURCE_DIR}/data_export/mvme_root_export_objects_LinkDef.h)
-
-    target_link_libraries(mvme_root_treewriter_client2 ${root_LIBS})
-=======
         event_server/mvme_root_treewriter_client2.cc)
     #${CMAKE_CURRENT_SOURCE_DIR}/G__mvme_root.cxx)
     target_link_libraries(mvme_root_treewriter_client2 mvme_root_event)
@@ -398,7 +385,6 @@
     #target_link_libraries(mvme_root_treewriter_client2 mvme_root_event)
 endif()
 
->>>>>>> e68abdef
 endif(ENABLE_ROOT AND ROOT_FOUND)
 
 set(INCLUDES_TO_INSTALL
