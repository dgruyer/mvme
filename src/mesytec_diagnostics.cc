/* mvme - Mesytec VME Data Acquisition
 *
 * Copyright (C) 2016-2018 mesytec GmbH & Co. KG <info@mesytec.com>
 *
 * Author: Florian Lüke <f.lueke@mesytec.com>
 *
 * This program is free software; you can redistribute it and/or modify
 * it under the terms of the GNU General Public License as published by
 * the Free Software Foundation; either version 3 of the License, or
 * (at your option) any later version.
 *
 * This program is distributed in the hope that it will be useful,
 * but WITHOUT ANY WARRANTY; without even the implied warranty of
 * MERCHANTABILITY or FITNESS FOR A PARTICULAR PURPOSE.  See the
 * GNU General Public License for more details.
 *
 * You should have received a copy of the GNU General Public License
 * along with this program; if not, write to the Free Software
 * Foundation, Inc., 59 Temple Place, Suite 330, Boston, MA 02111-1307 USA
 */
#include "mesytec_diagnostics.h"
#include "ui_mesytec_diagnostics.h"
#include "realtimedata.h"
#include "histo1d.h"

#include <cmath>

#include <QDebug>
#include <QFileDialog>
#include <QFileInfo>
#include <QMessageBox>
#include <QSettings>
#include <QStandardPaths>
#include <QTimer>

//
// MesytecDiagnostics
//
#define MAXIDX 40
#define MINIDX 41
#define ODD 42
#define EVEN 43
#define MAXFILT 44
#define MINFILT 45
#define ODDFILT 46
#define EVENFILT 47

#define MESYTEC_DIAGNOSTICS_DEBUG 0

static const int histoCount = 34;
static const int histoBits = 13;
static const int histoBins = 1 << histoBits;
static const int dataExtractMask = 0x00001FFF;

MesytecDiagnostics::MesytecDiagnostics(QObject *parent)
    : QObject(parent)
    , m_rtd(new RealtimeData(this))
    , m_eventBuffers(2)
{
    double minValue = 0;
    double maxValue = 1 << histoBits;


    for (int i=0; i<histoCount; ++i)
    {
        m_histograms.push_back(new Histo1D(histoBins, minValue, maxValue, this));
    }

    m_currentEventBuffer = &m_eventBuffers[0];
    m_lastEventBuffer = &m_eventBuffers[1];

    beginRun();
}

void MesytecDiagnostics::beginRun()
{
#if MESYTEC_DIAGNOSTICS_DEBUG
    qDebug() << __PRETTY_FUNCTION__;;
#endif

    clearChannelStats();
    m_nHeaders = 0;
    m_nEOEs = 0;
    m_nEvents = 0;

    m_eventBuffers[0].clear();
    m_eventBuffers[1].clear();

    m_currentStamp = -1;
    m_lastStamp = -1;


    for (auto histo: m_histograms)
    {
        histo->clear();
    }

    m_rtd->clearData();
}


void MesytecDiagnostics::setEventAndModuleIndices(const QPair<int, int> &indices)
{
#if MESYTEC_DIAGNOSTICS_DEBUG
    qDebug() << __PRETTY_FUNCTION__ << indices;
#endif
    m_eventIndex = indices.first;
    m_moduleIndex = indices.second;
}

void MesytecDiagnostics::beginEvent(int eventIndex)
{
    if (m_eventIndex != eventIndex)
    {
#if MESYTEC_DIAGNOSTICS_DEBUG
        qDebug() << __PRETTY_FUNCTION__ << "return cause eventindex not matching" << m_eventIndex << eventIndex;
#endif
        return;
    }

#if MESYTEC_DIAGNOSTICS_DEBUG
    qDebug() << __PRETTY_FUNCTION__ << "doing beginEvent for eventIndex" << eventIndex;
#endif

    ++m_nEvents;
    m_nHeadersInEvent = 0;
    m_nEOEsInEvent = 0;
}

void MesytecDiagnostics::endEvent(int eventIndex)
{
    if (m_eventIndex != eventIndex)
    {
#if MESYTEC_DIAGNOSTICS_DEBUG
        qDebug() << __PRETTY_FUNCTION__ << "return cause eventindex not matching" << m_eventIndex << eventIndex;
#endif
        return;
    }

#if MESYTEC_DIAGNOSTICS_DEBUG
    qDebug() << __PRETTY_FUNCTION__ << "doing endEvent for eventIndex" << eventIndex;
#endif

    bool doLog = false;
    QVector<QString> messages;

    //
    // consistency checks
    //
    if (m_reportMissingEOE && m_nHeadersInEvent != m_nEOEsInEvent)
    {
        doLog = true;
        messages.push_back(QSL("#Headers != #EOEs"));
    }

    if (m_reportMissingEOE && !m_nEOEsInEvent)
    {
        doLog = true;
        messages.push_back(QSL("No EOE in event"));
    }
    else if (m_reportCounterDiff)
    {
        // m_currentStamp was extracted from this events EOE
        if (m_stampMode == Counter && m_lastStamp >= 0)
        {
            auto diff = m_currentStamp - m_lastStamp;

            if (diff != 1)
            {
                doLog = true;
                messages.push_back(QString("Counter difference != 1: last=%1, current=%2")
                                   .arg(m_lastStamp)
                                   .arg(m_currentStamp));
            }
        }
        else if (m_stampMode == TimeStamp && m_lastStamp >= 0)
        {
            if (!(m_currentStamp > m_lastStamp))
            {
                doLog = true;
                messages.push_back(QString("Timestamp not increasing: last=%1, current=%2")
                                   .arg(m_lastStamp)
                                   .arg(m_currentStamp));
            }
        }
    }



    //
    // output generation
    //
    if (doLog)
    {
        QStringList messagesToLog;

        messagesToLog.append(QSL(">>>>>>>>>>>>>>>>>>>>"));

        if (m_lastEventBuffer->size())
        {

            messagesToLog.append(QString("Last Event (%1):")
                            .arg(m_nEvents - 1));

            for (int i=0; i<m_lastEventBuffer->size(); ++i)
            {
                messagesToLog.append(QString("  %1: 0x%2")
                                .arg(i, 2)
                                .arg(m_lastEventBuffer->at(i), 8, 16, QLatin1Char('0'))
                               );
            }

            messagesToLog.append(QString());
        }

        messagesToLog.append(QString("Current Event (%1):")
                        .arg(m_nEvents));

        for (int i=0; i<m_currentEventBuffer->size(); ++i)
        {
            messagesToLog.append(QString("  %1: 0x%2")
                            .arg(i, 2)
                            .arg(m_currentEventBuffer->at(i), 8, 16, QLatin1Char('0'))
                           );

        }

        messagesToLog.append(QString());

        for (const auto &msg: messages)
        {
            messagesToLog.append(msg);
        }

        messagesToLog.append(QSL("<<<<<<<<<<<<<<<<<<<<"));

        emit logMessage(messagesToLog.join("\n"));
    }

    if (m_logNextEvent)
    {
        BufferIterator iter(reinterpret_cast<u8 *>(m_currentEventBuffer->data()),
                            m_currentEventBuffer->size() * sizeof(u32),
                            BufferIterator::Align32);
        logBuffer(iter, [this] (const QString &str) { logMessage(str); });
        m_logNextEvent = false;
    }

    // swap buffers and clear new current buffer
    std::swap(m_currentEventBuffer, m_lastEventBuffer);
    m_currentEventBuffer->clear();

    m_lastStamp = m_currentStamp;
    m_currentStamp = -1;
}

void MesytecDiagnostics::handleDataWord(quint32 currentWord)
{
    m_currentEventBuffer->push_back(currentWord);


    //
    // header
    //
    bool header_found_flag = (currentWord & 0xC0000000) == 0x40000000;

    if (header_found_flag)
    {
        ++m_nHeaders;
        ++m_nHeadersInEvent;
    }

    //
    // data
    //
    bool data_found_flag = ((currentWord & 0xF0000000) == 0x10000000) // MDPP
        || ((currentWord & 0xFF800000) == 0x04000000); // MxDC

    if (data_found_flag)
    {
        u16 channel = (currentWord & 0x003F0000) >> 16; // 6 bit address
        u32 value   = (currentWord & dataExtractMask);

        if (channel < m_histograms.size())
        {
            m_histograms[channel]->fill(value);
        }

        m_rtd->insertData(channel, value);
    }

    //
    // eoe
    //
    bool eoe_found_flag = (currentWord & 0xC0000000) == 0xC0000000;

    if (eoe_found_flag)
    {
        ++m_nEOEs;
        ++m_nEOEsInEvent;

        // low 30 bits of timestamp/counter
        u32 low_stamp = (currentWord & 0x3FFFFFFF);

        m_currentStamp = low_stamp;

    }

    //
    // extended timestamp
    //
    bool ext_ts_flag = ((currentWord & 0xFF800000) == 0x04800000);

    if (ext_ts_flag)
    {
        // high 16 bits of timestamp
        u32 high_stamp = (currentWord & 0x0000FFFF);
    }
}

void MesytecDiagnostics::processModuleData(int eventIndex, int moduleIndex, u32 *data, u32 size)
{
    if (!(eventIndex == m_eventIndex && moduleIndex == m_moduleIndex))
    {
<<<<<<< HEAD
        qDebug() << __PRETTY_FUNCTION__ << "return cause of non match event / module index";
        return;
    }

    qDebug() << __PRETTY_FUNCTION__ << "handling" << size << "data words";
=======
#if MESYTEC_DIAGNOSTICS_DEBUG
        qDebug() << __PRETTY_FUNCTION__ << "indices do not match. returning."
            << "m_eventIndex =" << m_eventIndex << ", eventIndex =" << eventIndex
            << ", m_moduleIndex =" << m_moduleIndex << ", moduleIndex =" << moduleIndex;
#endif
        return;
    }

#if MESYTEC_DIAGNOSTICS_DEBUG
    qDebug() << __PRETTY_FUNCTION__ << "matching indices, handling" << size << " data words";
#endif
>>>>>>> 80d40008

    for (u32 i = 0; i < size; ++i)
    {
        handleDataWord(data[i]);
    }
}

void MesytecDiagnostics::clearChannelStats(void)
{
    quint16 i;

    mean[0] = 0;
    for(i=0;i<50;i++){
        mean[i] = 0;
        sigma[i] = 0;
        meanchannel[i] = 0;
        sigmachannel[i] = 0;
        max[i] = 0;
        maxchan[i] = 0;
        counts[i] = 0;
    }
    // set minima to hi values
    mean[MINIDX] = 128000;
    sigma[MINIDX] = 128000;
    mean[MINFILT] = 128000;
    sigma[MINFILT] = 128000;
}

void MesytecDiagnostics::calcAll(quint16 lo, quint16 hi, quint16 lo2, quint16 hi2, quint16 binLo, quint16 binHi)
{
    quint16 i, j;
    quint16 evencounts = 0, evencounts2 = 0, oddcounts = 0, oddcounts2 = 0;
    double dval;
    //quint32 res = 1 << histoBits;
    qDebug("%d %d", binLo, binHi);
    //reset all old calculations
    clearChannelStats();

    // iterate through all channels (34 real channels max.)
    for(i=0; i<34; i++){
        // calculate means and maxima
        for(j=binLo; j<=binHi; j++){
            auto value = m_histograms[i]->getBinContent(j);

            mean[i] += value * j;
            counts[i] += value;

            if (value > max[i])
            {
                maxchan[i] = j;
                max[i] = value;
            }
        }

        if(counts[i])
            mean[i] /= counts[i];
        else
            mean[i] = 0;

        if(mean[i]){
            // calculate sigmas
            for(j=binLo; j<=binHi; j++){
                dval =  j - mean[i];
                dval *= dval;
                dval *= m_histograms[i]->getBinContent(j);
                //dval *= p_myHist->m_data[i*res + j];
                sigma[i] += dval;
            }
            if(counts[i])
                sigma[i] = std::sqrt(sigma[i]/counts[i]);
            else
                sigma[i] = 0;
        }
    }

    // find max and min mean and sigma
    for(i=0; i<34; i++){
        if(i>=lo && i <= hi){
            if(mean[i] > mean[MAXIDX]){
                mean[MAXIDX] = mean[i];
                meanchannel[MAXIDX] = i;
            }
            if(mean[i] < mean[MINIDX]){
                mean[MINIDX] = mean[i];
                meanchannel[MINIDX] = i;
            }
            if(sigma[i] > sigma[MAXIDX]){
                sigma[MAXIDX] = sigma[i];
                sigmachannel[MAXIDX] = i;
            }
            if(sigma[i] < sigma[MINIDX]){
                sigma[MINIDX] = sigma[i];
                sigmachannel[MINIDX] = i;
            }
        }
        if(i>=lo2 && i <= hi2){
            if(mean[i] > mean[MAXFILT]){
                mean[MAXFILT] = mean[i];
                meanchannel[MAXFILT] = i;
            }
            if(mean[i] < mean[MINFILT]){
                mean[MINFILT] = mean[i];
                meanchannel[MINFILT] = i;
            }
            if(sigma[i] > sigma[MAXFILT]){
                sigma[MAXFILT] = sigma[i];
                sigmachannel[MAXFILT] = i;
            }
            if(sigma[i] < sigma[MINFILT]){
                sigma[MINFILT] = sigma[i];
                sigmachannel[MINFILT] = i;
            }
        }
    }

    // now odds and evens
    for(i=0; i<34; i++){
        // calculate means and maxima
        // odd?
        if(i%2){
            if(i>=lo && i <= hi){
                mean[ODD] += mean[i];
                counts[ODD] += counts[i];
                oddcounts++;
            }
            if(i>=lo2 && i <= hi2){
                mean[ODDFILT] += mean[i];
                counts[ODDFILT] += counts[i];
                oddcounts2++;
            }
        }
        else{
            if(i>=lo && i <= hi){
                mean[EVEN] += mean[i];
                counts[EVEN] += counts[i];
                evencounts++;
            }
            if(i>=lo2 && i <= hi2){
                mean[EVENFILT] += mean[i];
                counts[EVENFILT] += counts[i];
                evencounts2++;
            }
        }
    }
    mean[EVEN] /= evencounts;
    mean[ODD] /= oddcounts;
    mean[EVENFILT] /= evencounts2;
    mean[ODDFILT] /= oddcounts2;

    // calculate sigmas
    for(i=0; i<34; i++){
        for(j=binLo; j<=binHi; j++){
            dval =  j - mean[i];
            dval *= dval,
            dval *= m_histograms[i]->getBinContent(j);
            //dval *= p_myHist->m_data[i*res + j];
            if(i%2){
                if(i>=lo && i <= hi)
                    sigma[ODD] += dval;
                if(i>=lo2 && i <= hi2)
                    sigma[ODDFILT] += dval;
            }
            else{
                if(i>=lo && i <= hi)
                    sigma[EVEN] += dval;
                if(i>=lo2 && i <= hi2)
                    sigma[EVENFILT] += dval;
            }
        }
    }
//    qDebug("%2.2f, %2.2f, %2.2f, %2.2f, %2.2f, %2.2f", counts[EVEN], sigma[EVEN], counts[ODD], sigma[ODD], sigma[32], sigma[33]);

    if(counts[EVEN])
        sigma[EVEN] = std::sqrt(sigma[EVEN]/counts[EVEN]);
    else
        sigma[EVEN] = 0;

    if(counts[ODD])
        sigma[ODD] = std::sqrt(sigma[ODD]/counts[ODD]);
    else
        sigma[ODD] = 0;

    if(counts[EVENFILT])
        sigma[EVENFILT] = std::sqrt(sigma[EVENFILT]/counts[EVENFILT]);
    else
        sigma[EVENFILT] = 0;

    if(counts[ODDFILT])
        sigma[ODDFILT] = std::sqrt(sigma[ODDFILT]/counts[ODDFILT]);
    else
        sigma[ODDFILT] = 0;

}

double MesytecDiagnostics::getMean(quint16 chan)
{
    return mean[chan];
}

double MesytecDiagnostics::getSigma(quint16 chan)
{
    return sigma[chan];
}

quint32 MesytecDiagnostics::getMeanchannel(quint16 chan)
{
    return meanchannel[chan];
}

quint32 MesytecDiagnostics::getSigmachannel(quint16 chan)
{
    return sigmachannel[chan];
}

quint32 MesytecDiagnostics::getMax(quint16 chan)
{
    return max[chan];
}

quint32 MesytecDiagnostics::getMaxchan(quint16 chan)
{
    return maxchan[chan];
}

quint32 MesytecDiagnostics::getCounts(quint16 chan)
{
    return counts[chan];
}

quint32 MesytecDiagnostics::getChannel(quint16 chan, quint32 bin)
{
    return m_histograms[chan]->getBinContent(bin);
}

//
// MesytecDiagnosticsWidget
//

static const int updateInterval = 500;
static const int resultMaxBlockCount = 10000;

MesytecDiagnosticsWidget::MesytecDiagnosticsWidget(std::shared_ptr<MesytecDiagnostics> diag, QWidget *parent)
    : MVMEWidget(parent)
    , ui(new Ui::DiagnosticsWidget)
    , m_diag(diag)
{
    ui->setupUi(this);
    ui->diagResult->setMaximumBlockCount(10000);

    connect(diag.get(), &MesytecDiagnostics::logMessage,
            this, &MesytecDiagnosticsWidget::onLogMessage);

    connect(ui->tb_dumpNextEvent, &QAbstractButton::clicked, this, [this]() { m_diag->setLogNextEvent(); });


    auto updateTimer = new QTimer(this);
    connect(updateTimer, &QTimer::timeout, this, &MesytecDiagnosticsWidget::updateDisplay);
    updateTimer->setInterval(updateInterval);
    updateTimer->start();
}

MesytecDiagnosticsWidget::~MesytecDiagnosticsWidget()
{
    delete ui;
}

void MesytecDiagnosticsWidget::clearResultsDisplay()
{
    ui->diagResult->clear();
}

void MesytecDiagnosticsWidget::onLogMessage(const QString &message)
{
    ui->diagResult->appendPlainText(message);
}

void MesytecDiagnosticsWidget::on_calcAll_clicked()
{
    QString str;
    quint16 lobin = 0, hibin = 8192;
    // evaluate bin filter
    if(ui->bin1->isChecked()){
        lobin = ui->binRange1lo->value();
        hibin = ui->binRange1hi->value();
    }
    if(ui->bin2->isChecked()){
        lobin = ui->binRange2lo->value();
        hibin = ui->binRange2hi->value();
    }
    if(ui->bin3->isChecked()){
        lobin = ui->binRange3lo->value();
        hibin = ui->binRange3hi->value();
    }

    m_diag->calcAll(ui->diagLowChannel2->value(), ui->diagHiChannel2->value(),
                    ui->diagLowChannel->value(), ui->diagHiChannel->value(),
                    lobin, hibin);
    dispAll();
}

void MesytecDiagnosticsWidget::on_pb_reset_clicked()
{
    m_diag->beginRun();
    dispAll();
}

void MesytecDiagnosticsWidget::on_diagBin_valueChanged(int value)
{
    dispChan();
}

void MesytecDiagnosticsWidget::on_diagChan_valueChanged(int value)
{
    dispChan();
}

void MesytecDiagnosticsWidget::on_diagLowChannel2_valueChanged(int)
{
    m_diag->getRealtimeData()->setFilter(
        ui->diagLowChannel2->value(),
        ui->diagHiChannel2->value());
}

void MesytecDiagnosticsWidget::on_diagHiChannel2_valueChanged(int)
{
    m_diag->getRealtimeData()->setFilter(
        ui->diagLowChannel2->value(),
        ui->diagHiChannel2->value());
}

void MesytecDiagnosticsWidget::on_rb_timestamp_toggled(bool checked)
{
    m_diag->m_stampMode = (checked ? MesytecDiagnostics::TimeStamp : MesytecDiagnostics::Counter);
}

void MesytecDiagnosticsWidget::dispAll()
{
    dispDiag1();
    dispDiag2();
    dispResultList();
}

void MesytecDiagnosticsWidget::dispDiag1()
{
    QString str;
    // upper range
    str.sprintf("%2.2f", m_diag->getMean(MAXIDX));
    ui->meanmax->setText(str);
    str.sprintf("%d", m_diag->getMeanchannel(MAXIDX));
    ui->meanmaxchan->setText(str);
    str.sprintf("%2.2f", m_diag->getSigma(MAXIDX));
    ui->sigmax->setText(str);
    str.sprintf("%d", m_diag->getSigmachannel(MAXIDX));
    ui->sigmaxchan->setText(str);
    str.sprintf("%2.2f", m_diag->getMean(MINIDX));
    ui->meanmin->setText(str);
    str.sprintf("%d", m_diag->getMeanchannel(MINIDX));
    ui->meanminchan->setText(str);
    str.sprintf("%2.2f", m_diag->getSigma(MINIDX));
    ui->sigmin->setText(str);
    str.sprintf("%d", m_diag->getSigmachannel(MINIDX));
    ui->sigminchan->setText(str);

    // odd even values upper range
    str.sprintf("%2.2f", m_diag->getMean(ODD));
    ui->meanodd->setText(str);
    str.sprintf("%2.2f", m_diag->getMean(EVEN));
    ui->meaneven->setText(str);
    str.sprintf("%2.2f", m_diag->getSigma(ODD));
    ui->sigmodd->setText(str);
    str.sprintf("%2.2f", m_diag->getSigma(EVEN));
    ui->sigmeven->setText(str);
}

void MesytecDiagnosticsWidget::dispDiag2()
{
    QString str;
    // lower range
    str.sprintf("%2.2f", m_diag->getMean(MAXFILT));
    ui->meanmax_filt->setText(str);
    str.sprintf("%d", m_diag->getMeanchannel(MAXFILT));
    ui->meanmaxchan_filt->setText(str);
    str.sprintf("%2.2f", m_diag->getSigma(MAXFILT));
    ui->sigmax_filt->setText(str);
    str.sprintf("%d", m_diag->getSigmachannel(MAXFILT));
    ui->sigmaxchan_filt->setText(str);
    str.sprintf("%2.2f", m_diag->getMean(MINFILT));
    ui->meanmin_filt->setText(str);
    str.sprintf("%d", m_diag->getMeanchannel(MINFILT));
    ui->meanminchan_filt->setText(str);
    str.sprintf("%2.2f", m_diag->getSigma(MINFILT));
    ui->sigmin_filt->setText(str);
    str.sprintf("%d", m_diag->getSigmachannel(MINFILT));
    ui->sigminchan_filt->setText(str);

    // odd even values lower range
    str.sprintf("%2.2f", m_diag->getMean(ODDFILT));
    ui->meanodd_filt->setText(str);
    str.sprintf("%2.2f", m_diag->getMean(EVENFILT));
    ui->meaneven_filt->setText(str);
    str.sprintf("%2.2f", m_diag->getSigma(ODDFILT));
    ui->sigmodd_filt->setText(str);
    str.sprintf("%2.2f", m_diag->getSigma(EVENFILT));
    ui->sigmeven_filt->setText(str);
}

void MesytecDiagnosticsWidget::dispResultList()
{
    QString text, str;
    quint16 i;

    for(i=0;i<34;i++){
        str.sprintf("%d:\t mean: %2.2f,\t sigma: %2.2f,\t\t counts: %d\n", i,
                    m_diag->getMean(i),
                    m_diag->getSigma(i),
                    m_diag->getCounts(i));
        text.append(str);
    }
    ui->diagResult->setPlainText(text);
}

void MesytecDiagnosticsWidget::dispChan()
{
    QString str;
    str.sprintf("%d", m_diag->getChannel(ui->diagChan->value(), ui->diagBin->value()));
    ui->diagCounts->setText(str);
}

void MesytecDiagnosticsWidget::dispRt()
{
    auto rtd = m_diag->getRealtimeData();
    QString str;
    str.sprintf("%2.2f", rtd->getRdMean(0));
    ui->rtMeanEven->setText(str);
    str.sprintf("%2.2f", rtd->getRdMean(1));
    ui->rtMeanOdd->setText(str);
    str.sprintf("%2.2f", rtd->getRdSigma(0));
    ui->rtSigmEven->setText(str);
    str.sprintf("%2.2f", rtd->getRdSigma(1));
    ui->rtSigmOdd->setText(str);
}

void MesytecDiagnosticsWidget::updateDisplay()
{
    m_diag->getRealtimeData()->calcData();
    dispRt();

    auto headers = m_diag->getNumberOfHeaders();
    auto eoes = m_diag->getNumberOfEOEs();
    double delta = std::abs(static_cast<double>(headers) - static_cast<double>(eoes));

    ui->label_nHeaders->setText(QString("%L1").arg(headers));
    ui->label_nEOEs->setText(QString("%L1").arg(eoes));
    ui->label_delta->setText(QString("%L1").arg(delta));
    ui->label_nEvents->setText(QString("%L1").arg(m_diag->m_nEvents));
}

void MesytecDiagnosticsWidget::on_tb_saveResultList_clicked()
{
    QSettings settings;

    QString lastFile = settings.value("Files/LastDiagnosticsResultFile").toString();

    if (lastFile.isEmpty())
        lastFile = QStandardPaths::standardLocations(QStandardPaths::DocumentsLocation).at(0);

    QString fileName = QFileDialog::getSaveFileName(this, "Save Config As", lastFile,
                                                    "Text Files (*.txt);; All Files (*.*)");

    if (fileName.isEmpty())
        return;

    QFileInfo fi(fileName);
    if (fi.completeSuffix().isEmpty())
    {
        fileName += ".txt";

        if (QFile::exists(fileName))
        {
            int result = QMessageBox::question(this, "Overwrite?", "Overwrite the file?",
                                               QMessageBox::Yes | QMessageBox::No);

            if (result == QMessageBox::No)
                return;
        }
    }

    QFile outFile(fileName);
    if (!outFile.open(QIODevice::WriteOnly))
    {
        QMessageBox::critical(0, "Error", QString("Error opening %1 for writing").arg(fileName));
        return;
    }

    int result = outFile.write(ui->diagResult->toPlainText().toLocal8Bit());

    if (result >= 0)
    {
        settings.setValue("Files/LastDiagnosticsResultFile", fileName);
    }
}

void MesytecDiagnosticsWidget::on_cb_reportCounterDiff_toggled(bool checked)
{
    m_diag->m_reportCounterDiff = checked;
}

void MesytecDiagnosticsWidget::on_cb_reportMissingEOE_toggled(bool checked)
{
    m_diag->m_reportMissingEOE = checked;
}<|MERGE_RESOLUTION|>--- conflicted
+++ resolved
@@ -322,13 +322,6 @@
 {
     if (!(eventIndex == m_eventIndex && moduleIndex == m_moduleIndex))
     {
-<<<<<<< HEAD
-        qDebug() << __PRETTY_FUNCTION__ << "return cause of non match event / module index";
-        return;
-    }
-
-    qDebug() << __PRETTY_FUNCTION__ << "handling" << size << "data words";
-=======
 #if MESYTEC_DIAGNOSTICS_DEBUG
         qDebug() << __PRETTY_FUNCTION__ << "indices do not match. returning."
             << "m_eventIndex =" << m_eventIndex << ", eventIndex =" << eventIndex
@@ -340,7 +333,6 @@
 #if MESYTEC_DIAGNOSTICS_DEBUG
     qDebug() << __PRETTY_FUNCTION__ << "matching indices, handling" << size << " data words";
 #endif
->>>>>>> 80d40008
 
     for (u32 i = 0; i < size; ++i)
     {
