/* mvme - Mesytec VME Data Acquisition
 *
 * Copyright (C) 2016-2018 mesytec GmbH & Co. KG <info@mesytec.com>
 *
 * Author: Florian Lüke <f.lueke@mesytec.com>
 *
 * This program is free software; you can redistribute it and/or modify
 * it under the terms of the GNU General Public License as published by
 * the Free Software Foundation; either version 3 of the License, or
 * (at your option) any later version.
 *
 * This program is distributed in the hope that it will be useful,
 * but WITHOUT ANY WARRANTY; without even the implied warranty of
 * MERCHANTABILITY or FITNESS FOR A PARTICULAR PURPOSE.  See the
 * GNU General Public License for more details.
 *
 * You should have received a copy of the GNU General Public License
 * along with this program; if not, write to the Free Software
 * Foundation, Inc., 59 Temple Place, Suite 330, Boston, MA 02111-1307 USA
 */
#include "analysis_ui.h"

#include <map>
#include <memory>
#include <QApplication>
#include <QComboBox>
#include <QClipboard>
#include <QCursor>
#include <QDesktopServices>
#include <QFileDialog>
#include <QGuiApplication>
#include <QHBoxLayout>
#include <QJsonObject>
#include <QLabel>
#include <QListWidget>
#include <QMenu>
#include <QMessageBox>
#include <QMimeData>
#include <QProgressDialog>
#include <QScrollArea>
#include <QSplitter>
#include <QStackedWidget>
#include <QStandardPaths>
#include <QStatusBar>
#include <QtConcurrent>
#include <QTimer>
#include <QToolBar>
#include <QToolButton>
#include <QWidgetAction>
<<<<<<< HEAD


#include <QJsonObject>

namespace analysis
{

enum DataRole
{
    DataRole_Pointer = Qt::UserRole,
    DataRole_ParameterIndex,
    DataRole_HistoAddress,
};

enum NodeType
{
    NodeType_Module = QTreeWidgetItem::UserType,
    NodeType_Source,
    NodeType_Operator,
    NodeType_OutputPipe,
    NodeType_OutputPipeParameter,

    NodeType_Histo1DSink,
    NodeType_Histo2DSink,
    NodeType_Sink,          // Sinks that are not handled specifically

    NodeType_Histo1D,

    NodeType_Directory,

    NodeType_MaxNodeType
};

template<typename T>
T *get_pointer(QTreeWidgetItem *node, s32 dataRole = DataRole_Pointer)
{
    return node ? reinterpret_cast<T *>(node->data(0, dataRole).value<void *>()) : nullptr;
}

inline QObject *get_qobject(QTreeWidgetItem *node, s32 dataRole = Qt::UserRole)
{
    return get_pointer<QObject>(node, dataRole);
}

AnalysisObjectPtr get_analysis_object(QTreeWidgetItem *node, s32 dataRole = DataRole_Pointer)
{
    switch (node->type())
    {
        case NodeType_Source:
        case NodeType_Operator:
        case NodeType_Histo1DSink:
        case NodeType_Histo2DSink:
        case NodeType_Sink:
        case NodeType_Directory:
            {
                auto qo = get_qobject(node, dataRole);
                qDebug() << qo;
                if (auto ao = qobject_cast<AnalysisObject *>(qo))
                    return ao->shared_from_this();
            }
    }

    return AnalysisObjectPtr();
}

template<typename T>
std::shared_ptr<T> get_shared_analysis_object(QTreeWidgetItem *node,
                                              s32 dataRole = DataRole_Pointer)
{
    auto objPtr = get_analysis_object(node, dataRole);
    return std::dynamic_pointer_cast<T>(objPtr);
}

/* QTreeWidgetItem does not support setting separate values for Qt::DisplayRole and
 * Qt::EditRole. This subclass removes this limitation.
 *
 * The implementation keeps track of whether DisplayRole and EditRole data have been set.
 * If specific data for the requested role is available it will be returned, otherwise the
 * other roles data is returned.
 *
 * This subclass also implements custom (numeric) sorting behavior for output pipe
 * parameter and histogram index values in operator<().
 *
 * NOTE: Do not use for the headerview as that requires special handling which needs
 * access to the private QTreeModel class.
 * Link to the Qt code: https://code.woboq.org/qt5/qtbase/src/widgets/itemviews/qtreewidget.cpp.html#_ZN15QTreeWidgetItem7setDataEiiRK8QVariant
 */
class TreeNode: public QTreeWidgetItem
{
    public:
        TreeNode(int type = QTreeWidgetItem::Type)
            : QTreeWidgetItem(type)
        { }

        TreeNode(const QStringList &strings, int type = QTreeWidgetItem::Type)
            : QTreeWidgetItem(type)
        {
            for (int i = 0; i < strings.size(); i++)
            {
                setText(i, strings.at(i));
            }
        }

        virtual void setData(int column, int role, const QVariant &value) override
        {
            if (column < 0)
                return;

            if (role != Qt::DisplayRole && role != Qt::EditRole)
            {
                QTreeWidgetItem::setData(column, role, value);
                return;
            }

            if (column >= m_columnData.size())
            {
                m_columnData.resize(column + 1);
            }

            auto &entry = m_columnData[column];

            switch (role)
            {
                case Qt::DisplayRole:
                    if (entry.displayData != value)
                    {
                        entry.displayData = value;
                        entry.flags |= Data::HasDisplayData;
                        emitDataChanged();
                    }
                    break;

                case Qt::EditRole:
                    if (entry.editData != value)
                    {
                        entry.editData = value;
                        entry.flags |= Data::HasEditData;
                        emitDataChanged();
                    }
                    break;

                InvalidDefaultCase;
            }
        }

        virtual QVariant data(int column, int role) const override
        {
            if (role != Qt::DisplayRole && role != Qt::EditRole)
            {
                return QTreeWidgetItem::data(column, role);
            }

            if (0 <= column && column < m_columnData.size())
            {
                const auto &entry = m_columnData[column];

                switch (role)
                {
                    case Qt::DisplayRole:
                        if (entry.flags & Data::HasDisplayData)
                            return entry.displayData;
                        return entry.editData;

                    case Qt::EditRole:
                        if (entry.flags & Data::HasEditData)
                            return entry.editData;
                        return entry.displayData;

                    InvalidDefaultCase;
                }
            }

            return QVariant();
        }

        // Custom sorting for numeric columns
        virtual bool operator<(const QTreeWidgetItem &other) const override
        {
            if (type() == other.type() && treeWidget() && treeWidget()->sortColumn() == 0)
            {
                if (type() == NodeType_OutputPipeParameter)
                {
                    s32 thisAddress  = data(0, DataRole_ParameterIndex).toInt();
                    s32 otherAddress = other.data(0, DataRole_ParameterIndex).toInt();
                    return thisAddress < otherAddress;
                }
                else if (type() == NodeType_Histo1D)
                {
                    s32 thisAddress  = data(0, DataRole_HistoAddress).toInt();
                    s32 otherAddress = other.data(0, DataRole_HistoAddress).toInt();
                    return thisAddress < otherAddress;
                }
            }
            return QTreeWidgetItem::operator<(other);
        }

    private:
        struct Data
        {
            static const u8 HasDisplayData = 1u << 0;
            static const u8 HasEditData    = 1u << 1;
            QVariant displayData;
            QVariant editData;
            u8 flags = 0u;
        };

        QVector<Data> m_columnData;
};

template<typename T>
TreeNode *make_node(T *data, int type = QTreeWidgetItem::Type)
{
    auto ret = new TreeNode(type);
    ret->setData(0, DataRole_Pointer, QVariant::fromValue(static_cast<void *>(data)));
    ret->setFlags(ret->flags() & ~(Qt::ItemIsDropEnabled | Qt::ItemIsDragEnabled));
    return ret;
}

inline TreeNode *make_module_node(ModuleConfig *mod)
{
    auto node = make_node(mod, NodeType_Module);
    node->setText(0, mod->objectName());
    node->setIcon(0, QIcon(":/vme_module.png"));
    node->setFlags(node->flags() | Qt::ItemIsDropEnabled);
    return node;
};

static QIcon make_datasource_icon(SourceInterface *source)
{
    QIcon icon;

    if (qobject_cast<ListFilterExtractor *>(source))
        icon = QIcon(":/listfilter.png");

    if (qobject_cast<Extractor *>(source))
        icon = QIcon(":/data_filter.png");

    return icon;
}

inline TreeNode *make_datasource_node(SourceInterface *source)
{
    auto sourceNode = make_node(source, NodeType_Source);
    sourceNode->setData(0, Qt::DisplayRole, source->objectName());
    sourceNode->setData(0, Qt::EditRole, source->objectName());
    sourceNode->setFlags(sourceNode->flags() | Qt::ItemIsEditable | Qt::ItemIsDragEnabled);
    sourceNode->setIcon(0, make_datasource_icon(source));

    Q_ASSERT_X(source->getNumberOfOutputs() == 1,
               "make_datasource_node",
               "data sources with multiple output pipes not supported");

    if (source->getNumberOfOutputs() == 1)
    {
        Pipe *outputPipe = source->getOutput(0);
        s32 addressCount = outputPipe->parameters.size();

        for (s32 address = 0; address < addressCount; ++address)
        {
            auto addressNode = make_node(outputPipe, NodeType_OutputPipeParameter);
            addressNode->setData(0, DataRole_ParameterIndex, address);
            addressNode->setText(0, QString::number(address));
            sourceNode->addChild(addressNode);
        }
    }

    return sourceNode;
}

static QIcon make_operator_icon(OperatorInterface *op)
{
    // operators
    if (qobject_cast<CalibrationMinMax *>(op))
        return QIcon(":/operator_calibration.png");

    if (qobject_cast<Difference *>(op))
        return QIcon(":/operator_difference.png");

    if (qobject_cast<PreviousValue *>(op))
        return QIcon(":/operator_previous.png");

    if (qobject_cast<Sum *>(op))
        return QIcon(":/operator_sum.png");

    if (qobject_cast<ExpressionOperator *>(op))
        return QIcon(":/function.png");

    // sinks
    if (qobject_cast<Histo1DSink *>(op))
        return QIcon(":/hist1d.png");

    if (qobject_cast<Histo2DSink *>(op))
        return QIcon(":/hist2d.png");

    if (qobject_cast<RateMonitorSink *>(op))
        return QIcon(":/rate_monitor_sink.png");

    // catchall for sinks
    if (qobject_cast<SinkInterface *>(op))
        return QIcon(":/sink.png");

    return QIcon(":/operator_generic.png");
}

inline TreeNode *make_histo1d_node(Histo1DSink *sink)
{
    auto node = make_node(sink, NodeType_Histo1DSink);

    node->setData(0, Qt::EditRole, sink->objectName());
    node->setData(0, Qt::DisplayRole, QString("<b>%1</b> %2").arg(
            sink->getShortName(),
            sink->objectName()));


    node->setIcon(0, make_operator_icon(sink));
    node->setFlags(node->flags() | Qt::ItemIsEditable);

    if (sink->m_histos.size() > 0)
    {
        for (s32 addr = 0; addr < sink->m_histos.size(); ++addr)
        {
            auto histo = sink->m_histos[addr].get();
            auto histoNode = make_node(histo, NodeType_Histo1D);
            histoNode->setData(0, DataRole_HistoAddress, addr);
            histoNode->setText(0, QString::number(addr));
            node->setIcon(0, make_operator_icon(sink));

            node->addChild(histoNode);
        }
    }

    return node;
};

inline TreeNode *make_histo2d_node(Histo2DSink *sink)
{
    auto node = make_node(sink, NodeType_Histo2DSink);
    node->setData(0, Qt::EditRole, sink->objectName());
    node->setData(0, Qt::DisplayRole, QString("<b>%1</b> %2").arg(
            sink->getShortName(),
            sink->objectName()));
    node->setIcon(0, make_operator_icon(sink));
    node->setFlags(node->flags() | Qt::ItemIsEditable);

    return node;
}

inline TreeNode *make_sink_node(SinkInterface *sink)
{
    auto node = make_node(sink, NodeType_Sink);
    node->setData(0, Qt::EditRole, sink->objectName());
    node->setData(0, Qt::DisplayRole, QString("<b>%1</b> %2").arg(
            sink->getShortName(),
            sink->objectName()));
    node->setIcon(0, make_operator_icon(sink));
    node->setFlags(node->flags() | Qt::ItemIsEditable);

    return node;
}

inline TreeNode *make_operator_node(OperatorInterface *op)
{
    auto result = make_node(op, NodeType_Operator);

    result->setData(0, Qt::EditRole, op->objectName());
    result->setData(0, Qt::DisplayRole, QString("<b>%1</b> %2").arg(
            op->getShortName(),
            op->objectName()));

    result->setIcon(0, make_operator_icon(op));
    result->setFlags(result->flags() | Qt::ItemIsEditable);

    // outputs
    for (s32 outputIndex = 0;
         outputIndex < op->getNumberOfOutputs();
         ++outputIndex)
    {
        Pipe *outputPipe = op->getOutput(outputIndex);
        s32 outputParamSize = outputPipe->parameters.size();

        auto pipeNode = make_node(outputPipe, NodeType_OutputPipe);
        pipeNode->setText(0, QString("#%1 \"%2\" (%3 elements)")
                          .arg(outputIndex)
                          .arg(op->getOutputName(outputIndex))
                          .arg(outputParamSize)
                         );
        result->addChild(pipeNode);

        for (s32 paramIndex = 0; paramIndex < outputParamSize; ++paramIndex)
        {
            auto paramNode = make_node(outputPipe, NodeType_OutputPipeParameter);
            paramNode->setData(0, DataRole_ParameterIndex, paramIndex);
            paramNode->setText(0, QString("[%1]").arg(paramIndex));

            pipeNode->addChild(paramNode);
        }
    }

    return result;
};

inline TreeNode *make_directory_node(const DirectoryPtr &dir)
{
    auto result = make_node(dir.get(), NodeType_Directory);

    result->setText(0, dir->objectName());
    result->setIcon(0, QIcon(QSL(":/folder_orange.png")));
    result->setFlags(result->flags()
                     | Qt::ItemIsDropEnabled
                     | Qt::ItemIsDragEnabled
                     | Qt::ItemIsEditable
                     );

    return result;
}

struct Histo1DWidgetInfo
{
    QVector<std::shared_ptr<Histo1D>> histos;
    s32 histoAddress;
    std::shared_ptr<CalibrationMinMax> calib;
    std::shared_ptr<Histo1DSink> sink;
};

Histo1DWidgetInfo getHisto1DWidgetInfoFromNode(QTreeWidgetItem *node)
{
    QTreeWidgetItem *sinkNode = nullptr;
    Histo1DWidgetInfo result;

    switch (node->type())
    {
        case NodeType_Histo1D:
            {
                Q_ASSERT(node->parent() && node->parent()->type() == NodeType_Histo1DSink);
                sinkNode = node->parent();
                result.histoAddress = node->data(0, DataRole_HistoAddress).toInt();
            } break;

        case NodeType_Histo1DSink:
            {
                sinkNode = node;
                result.histoAddress = 0;
            } break;

        InvalidDefaultCase;
    }

    auto histoSink = get_pointer<Histo1DSink>(sinkNode);
    result.histos = histoSink->m_histos;
    result.sink = std::dynamic_pointer_cast<Histo1DSink>(histoSink->shared_from_this());

    // Check if the histosinks input is a CalibrationMinMax
    if (Pipe *sinkInputPipe = histoSink->getSlot(0)->inputPipe)
    {
        if (auto calibRaw = qobject_cast<CalibrationMinMax *>(sinkInputPipe->getSource()))
        {
            result.calib = std::dynamic_pointer_cast<CalibrationMinMax>(calibRaw->shared_from_this());
        }
    }

    return result;
}

//
// ObjectTree and subclasses
//

// MIME types for drag and drop operations

// SourceInterface objects only
static const QString DataSourceIdListMIMEType = QSL("application/x-mvme-analysis-datasource-id-list");

// Non datasource operators and directories
static const QString OperatorIdListMIMEType = QSL("application/x-mvme-analysis-operator-id-list");

// Sink-type operators and directories
static const QString SinkIdListMIMEType = QSL("application/x-mvme-analysis-sink-id-list");

// Generic, untyped analysis objects
static const QString ObjectIdListMIMEType = QSL("application/x-mvme-analysis-object-id-list");

namespace
{

QVector<QUuid> decode_id_list(QByteArray data)
{
    QDataStream stream(&data, QIODevice::ReadOnly);
    QVector<QByteArray> sourceIds;
    stream >> sourceIds;

    QVector<QUuid> result;
    result.reserve(sourceIds.size());

    for (const auto &idData: sourceIds)
    {
        result.push_back(QUuid(idData));
    }

    return result;
}

} // end anon namespace

ObjectTree::~ObjectTree()
{
    qDebug() << __PRETTY_FUNCTION__ << this;
}

MVMEContext *ObjectTree::getContext() const
{
    assert(getEventWidget());
    return getEventWidget()->getContext();
}

Analysis *ObjectTree::getAnalysis() const
{
    assert(getContext());
    return getContext()->getAnalysis();
}

void ObjectTree::dropEvent(QDropEvent *event)
{
    /* Avoid calling the QTreeWidget reimplementation which handles internal moves
     * specially. Instead pass through to the QAbstractItemView base. */
    QAbstractItemView::dropEvent(event);
}

void ObjectTree::keyPressEvent(QKeyEvent *event)
{
    if (event->matches(QKeySequence::Copy))
    {
        auto selectedTopLevelObjects = getEventWidget()->getTopLevelSelectedObjects();
        getEventWidget()->copyToClipboard(selectedTopLevelObjects);
    }
    else if (event->matches(QKeySequence::Paste))
    {
        getEventWidget()->pasteFromClipboard(this);
    }
    else
    {
        QTreeWidget::keyPressEvent(event);
    }
}

QList<QTreeWidgetItem *> ObjectTree::getTopLevelSelectedNodes() const
{
    QList<QTreeWidgetItem *> result;

    auto nodes = selectedItems();

    for (auto node: nodes)
    {
        if (nodes.contains(node->parent()))
            continue;

        result.push_back(node);
    }

    return result;
}

Qt::DropActions ObjectTree::supportedDropActions() const
{
    return Qt::MoveAction;
}

// DataSourceTree

DataSourceTree::~DataSourceTree()
{
    qDebug() << __PRETTY_FUNCTION__ << this;
}

QStringList DataSourceTree::mimeTypes() const
{
    return { DataSourceIdListMIMEType };
}

QMimeData *DataSourceTree::mimeData(const QList<QTreeWidgetItem *> items) const
{
    QVector<QByteArray> idData;

    for (auto item: items)
    {
        switch (item->type())
        {
            case NodeType_Source:
                if (auto source = get_pointer<SourceInterface>(item))
                {
                    idData.push_back(source->getId().toByteArray());
                }
                break;

            default:
                break;
        }
    }

    QByteArray buffer;
    QDataStream stream(&buffer, QIODevice::WriteOnly);
    stream << idData;

    auto result = new QMimeData;
    result->setData(DataSourceIdListMIMEType, buffer);

    return result;
}

bool DataSourceTree::dropMimeData(QTreeWidgetItem *parentItem,
                                  int parentIndex,
                                  const QMimeData *data,
                                  Qt::DropAction action)
{
    /* Drag and drop of datasources:
     * If dropped onto the tree or onto unassignedDataSourcesRoot the sources are removed
     * from their module and end up being unassigned.
     * If dropped onto a module the selected sources are (re)assigned to that module.
     */

    const auto mimeType = DataSourceIdListMIMEType;

    if (action != Qt::MoveAction)
        return false;

    if (!data->hasFormat(mimeType))
        return false;

    auto ids = decode_id_list(data->data(mimeType));

    if (ids.isEmpty())
        return false;

    bool didModify = false;
    auto analysis = getEventWidget()->getContext()->getAnalysis();

    check_directory_consistency(analysis->getDirectories(), analysis);

    AnalysisObjectVector droppedObjects;
    droppedObjects.reserve(ids.size());

    if (!parentItem || parentItem == unassignedDataSourcesRoot)
    {
        // move from module to unassigned

        AnalysisPauser pauser(getContext());

        for (auto &id: ids)
        {
            if (auto source = analysis->getSource(id))
            {
                qDebug() << __PRETTY_FUNCTION__ <<
                    "removing module assignment from data source " << source.get();

                source->setModuleId(QUuid());
                analysis->sourceEdited(source);
                droppedObjects.append(source);
            }
        }

        didModify = true;
    }
    else if (parentItem && parentItem->type() == NodeType_Module)
    {
        // assign to module

        auto module = qobject_cast<ModuleConfig *>(get_qobject(parentItem));
        assert(module);

        AnalysisPauser pauser(getContext());

        for (auto &id: ids)
        {
            if (auto source = analysis->getSource(id))
            {
                qDebug() << __PRETTY_FUNCTION__
                    << "assigning source " << source.get() << " to module " << module;

                source->setModuleId(module->getId());
                analysis->sourceEdited(source);
                droppedObjects.append(source);
            }
        }

        didModify = true;
        // HACK: rebuild analysis here so that the changes are visible to the repopulate()
        // call below. If this is not done and the analysis is idle the pauser won't issue
        // the call to MVMEStreamWorker::start() and thus the analysis won't be rebuilt
        // until the next DAQ/replay start. Event then the UI won't be updated as it
        // doesn't know that the structure changed.
        // This is a systematic problem: the rebuild in the streamworker thread can cause
        // changes which means the GUI should be updated, but the GUI will never know.
        analysis->beginRun(Analysis::KeepState);
    }

    check_directory_consistency(analysis->getDirectories(), analysis);

    if (didModify)
    {
        analysis->setModified();
        getEventWidget()->repopulate();
        getEventWidget()->selectObjects(droppedObjects);
    }

    /* Returning false here to circumvent a crash which seems to be caused by Qt updating
     * the source of the drop operation which cannot work as the tree is rebuilt in
     * repopulate(). */
    return false;
}

// OperatorTree

OperatorTree::~OperatorTree()
{
    qDebug() << __PRETTY_FUNCTION__ << this;
}

QStringList OperatorTree::mimeTypes() const
{
    return { OperatorIdListMIMEType };
}

QMimeData *OperatorTree::mimeData(const QList<QTreeWidgetItem *> nodes) const
{
    QVector<QByteArray> idData;

    for (auto node: nodes)
    {
        // Skip non top-level nodes
        if (nodes.contains(node->parent()))
            continue;

        switch (node->type())
        {
            case NodeType_Operator:
                {
                    if (auto op = get_pointer<OperatorInterface>(node))
                    {
                        idData.push_back(op->getId().toByteArray());
                    }
                } break;

            case NodeType_Directory:
                {
                    if (auto dir = get_pointer<Directory>(node))
                    {
                        idData.push_back(dir->getId().toByteArray());
                    }
                } break;

            default:
                break;
        }
    }

    QByteArray buffer;
    QDataStream stream(&buffer, QIODevice::WriteOnly);
    stream << idData;

    auto result = new QMimeData;
    result->setData(OperatorIdListMIMEType, buffer);

    return result;
}

bool OperatorTree::dropMimeData(QTreeWidgetItem *parentItem,
                                int parentIndex,
                                const QMimeData *data,
                                Qt::DropAction action)
{
    /* Note: This code assumes that only top level items are passed in via the mime data
     * object. OperatorTree::mimeData() guarantees this. */

    const auto mimeType = OperatorIdListMIMEType;

    if (action != Qt::MoveAction)
        return false;

    if (!data->hasFormat(mimeType))
        return false;

    auto ids = decode_id_list(data->data(mimeType));

    if (ids.isEmpty())
        return false;

    DirectoryPtr destDir;

    // Test if the drop is on top of a directory.
    if (parentItem && parentItem->type() == NodeType_Directory)
    {
        destDir = std::dynamic_pointer_cast<Directory>(
            get_pointer<Directory>(parentItem)->shared_from_this());
    }

    auto analysis = getEventWidget()->getContext()->getAnalysis();

    check_directory_consistency(analysis->getDirectories(), analysis);

    AnalysisObjectSet dropSet;

    for (const auto &id: ids)
    {
        if (auto obj = analysis->getObject(id))
            dropSet.insert(obj);
    }

    if (dropSet.isEmpty()) return false;

    AnalysisObjectVector movedObjects;
    movedObjects.reserve(dropSet.size());

    const s32 destUserLevel = getUserLevel();

    for (auto &obj: dropSet)
    {
        const s32 levelDelta = destUserLevel - obj->getUserLevel();

        obj->setUserLevel(destUserLevel);

        movedObjects.append(obj);

        if (auto sourceDir = analysis->getParentDirectory(obj))
        {
            sourceDir->remove(obj);
        }

        if (destDir)
        {
            destDir->push_back(obj);
        }

        if (auto op = std::dynamic_pointer_cast<OperatorInterface>(obj))
        {
            for (auto &depRaw: collect_dependent_operators(op, CollectFlags::Operators))
            {
                auto dep = depRaw->shared_from_this();

                // avoid adjusting the same object multiple times
                if (dropSet.contains(dep))
                    continue;

#if 0
                // This code retains relative userlevel differences.
                s32 level = std::max(0, dep->getUserLevel() + levelDelta);
#else
                // This code sets the fixed destUserLevel on dependencies aswell
                s32 level = destUserLevel;
#endif

                dep->setUserLevel(level);
                movedObjects.append(dep);
            }
        }
        else if (auto dir = std::dynamic_pointer_cast<Directory>(obj))
        {
            /* NOTE: the dependees of operators inside the directory would need to have
             * their userlevel adjusted to maintain the "flow from left-to-right"
             * semantics.
             *
             * Doing the adjustment will create a problem if they have a parent
             * directory. The directory will have contents in multiple
             * userlevels and probably show up in multiple places.
             * This case should be avoided and probably detected and handled
             * somehow.
             *
             * Skipping the adjustment can lead to an operator arrangement
             * that's not supposed to be allowed. The user can still manually
             * fix that though.
             *
             * For now the adjustment is simply skipped and the user has to rearrange
             * things if they broke them.
             */

            auto childObjects = analysis->getDirectoryContentsRecursively(dir);

            for (auto &childObject: childObjects)
            {
                childObject->setUserLevel(destUserLevel);
                movedObjects.append(childObject);
            }
        }
    }

    check_directory_consistency(analysis->getDirectories(), analysis);

    analysis->setModified();
    auto eventWidget = getEventWidget();
    eventWidget->repopulate();
    eventWidget->selectObjects(movedObjects);

    if (destDir)
    {
        if (auto node = eventWidget->findNode(destDir))
        {
            node->setExpanded(true);
        }
    }

    return false;
}

// SinkTree

SinkTree::~SinkTree()
{
    qDebug() << __PRETTY_FUNCTION__ << this;
}

QStringList SinkTree::mimeTypes() const
{
    return { SinkIdListMIMEType };
}

QMimeData *SinkTree::mimeData(const QList<QTreeWidgetItem *> nodes) const
{
    qDebug() << __PRETTY_FUNCTION__ << this;

    QVector<QByteArray> idData;

    for (auto node: nodes)
    {
        // Skip non top-level nodes
        if (nodes.contains(node->parent()))
            continue;

        switch (node->type())
        {
            case NodeType_Histo1DSink:
            case NodeType_Histo2DSink:
            case NodeType_Sink:
                {
                    if (auto op = get_pointer<OperatorInterface>(node))
                    {
                        idData.push_back(op->getId().toByteArray());
                    }
                } break;

            case NodeType_Directory:
                {
                    if (auto dir = get_pointer<Directory>(node))
                    {
                        idData.push_back(dir->getId().toByteArray());
                    }
                } break;

            default:
                break;
        }
    }

    QByteArray buffer;
    QDataStream stream(&buffer, QIODevice::WriteOnly);
    stream << idData;

    auto result = new QMimeData;
    result->setData(SinkIdListMIMEType, buffer);

    return result;
}

bool SinkTree::dropMimeData(QTreeWidgetItem *parentItem,
                            int parentIndex,
                            const QMimeData *data,
                            Qt::DropAction action)
{
    qDebug() << __PRETTY_FUNCTION__ << this;

    const auto mimeType = SinkIdListMIMEType;

    if (getUserLevel() == 0)
        return false;

    if (action != Qt::MoveAction)
        return false;

    if (!data->hasFormat(mimeType))
        return false;

    auto ids = decode_id_list(data->data(mimeType));

    if (ids.isEmpty())
        return false;

    DirectoryPtr destDir;

    if (parentItem && parentItem->type() == NodeType_Directory)
    {
        destDir = std::dynamic_pointer_cast<Directory>(
            get_pointer<Directory>(parentItem)->shared_from_this());
    }

    bool didModify = false;
    auto analysis = getEventWidget()->getContext()->getAnalysis();

    check_directory_consistency(analysis->getDirectories(), analysis);

    AnalysisObjectVector droppedObjects;
    droppedObjects.reserve(ids.size());

    for (auto &id: ids)
    {
        auto obj = analysis->getObject(id);
        droppedObjects.append(obj);

        if (auto sourceDir = analysis->getParentDirectory(obj))
        {
            sourceDir->remove(obj);
        }

        if (destDir)
        {
            destDir->push_back(obj);
        }

        obj->setUserLevel(getUserLevel());

        if (auto dir = analysis->getDirectory(id))
        {
            auto childObjects = analysis->getDirectoryContentsRecursively(dir);

            for (auto &childObject: childObjects)
            {
                childObject->setUserLevel(getUserLevel());
            }
        }

        didModify = true;
    }

    check_directory_consistency(analysis->getDirectories(), analysis);

    if (didModify)
    {
        analysis->setModified();
        auto eventWidget = getEventWidget();
        eventWidget->repopulate();
        eventWidget->selectObjects(droppedObjects);

        if (destDir)
        {
            if (auto node = eventWidget->findNode(destDir))
            {
                node->setExpanded(true);
            }
        }
    }

    return false;
}

/* Operator (top) and Sink (bottom) trees showing objects for one userlevel. */
struct UserLevelTrees
{
    ObjectTree *operatorTree;
    SinkTree *sinkTree;
    s32 userLevel;

    std::array<ObjectTree *, 2> getObjectTrees() const
    {
        return
        {
            {
                reinterpret_cast<ObjectTree *>(operatorTree),
                reinterpret_cast<ObjectTree *>(sinkTree)
            }
        };
    }
};

static const QString AnalysisFileFilter = QSL("MVME Analysis Files (*.analysis);; All Files (*.*)");

using SetOfVoidStar = QSet<void *>;

static const u32 PeriodicUpdateTimerInterval_ms = 1000;

struct EventWidgetPrivate
{
    enum Mode
    {
        Default,
        SelectInput
    };

    EventWidget *m_q;
    MVMEContext *m_context;
    QUuid m_eventId;
    int m_eventIndex;
    AnalysisWidget *m_analysisWidget;

    QVector<UserLevelTrees> m_levelTrees;

    Mode m_mode = Default;
    QWidget *m_uniqueWidget = nullptr;

    struct InputSelectInfo
    {
        Slot *slot = nullptr;
        s32 userLevel;
        EventWidget::SelectInputCallback callback;
        // Set of additional pipe sources to be considered invalid as valid
        // inputs for the slot.
        QSet<PipeSourceInterface *> additionalInvalidSources;
    };

    InputSelectInfo m_inputSelectInfo;

    QSplitter *m_operatorFrameSplitter;
    QSplitter *m_displayFrameSplitter;

    enum TreeType
    {
        TreeType_Operator,
        TreeType_Sink,
        TreeType_Count
    };
    // Keeps track of the expansion state of those tree nodes that are storing objects in
    // DataRole_Pointer.
    // There's two sets, one for the operator trees and one for the display trees, because
    // objects may have nodes in both trees.
    // FIXME: does the case with two nodes really occur?
    std::array<SetOfVoidStar, TreeType_Count> m_expandedObjects;
    QTimer *m_displayRefreshTimer;

    // If set the trees for that user level will not be shown
    QVector<bool> m_hiddenUserLevels;

    // The user level that was manually added via addUserLevel()
    s32 m_manualUserLevel = 0;

    // Actions and widgets used in makeEventSelectAreaToolBar()
    QAction *m_actionExport;
    QAction *m_actionImport;
    QAction *m_actionSelectVisibleLevels;
    QLabel *m_eventRateLabel;

    QToolBar* m_upperToolBar;
    QToolBar* m_eventSelectAreaToolBar;

    // Periodically updated extractor hit counts and histo sink entry counts.
    struct ObjectCounters
    {
        QVector<double> hitCounts;
    };

    QHash<SourceInterface *, ObjectCounters> m_extractorCounters;
    QHash<Histo1DSink *, ObjectCounters> m_histo1DSinkCounters;
    QHash<Histo2DSink *, ObjectCounters> m_histo2DSinkCounters;
    MVMEStreamProcessorCounters m_prevStreamProcessorCounters;

    double m_prevAnalysisTimeticks = 0.0;;

    void createView(const QUuid &eventId);
    UserLevelTrees createTrees(const QUuid &eventId, s32 level);
    UserLevelTrees createSourceTrees(const QUuid &eventId);
    void appendTreesToView(UserLevelTrees trees);
    void repopulate();

    void addUserLevel();
    void removeUserLevel();
    s32 getUserLevelForTree(QTreeWidget *tree);

    void doOperatorTreeContextMenu(QTreeWidget *tree, QPoint pos, s32 userLevel);
    void doDataSourceOperatorTreeContextMenu(QTreeWidget *tree, QPoint pos, s32 userLevel);
    void doSinkTreeContextMenu(QTreeWidget *tree, QPoint pos, s32 userLevel);
    void doRawDataSinkTreeContextMenu(QTreeWidget *tree, QPoint pos, s32 userLevel);

    void modeChanged();
    void highlightValidInputNodes(QTreeWidgetItem *node);
    void highlightInputNodes(OperatorInterface *op);
    void highlightOutputNodes(PipeSourceInterface *ps);
    void clearToDefaultNodeHighlights(QTreeWidgetItem *node);
    void clearAllToDefaultNodeHighlights();
    void onNodeClicked(TreeNode *node, int column, s32 userLevel);
    void onNodeDoubleClicked(TreeNode *node, int column, s32 userLevel);
    void onNodeChanged(TreeNode *node, int column, s32 userLevel);
    void clearAllTreeSelections();
    void clearTreeSelectionsExcept(QTreeWidget *tree);
    void generateDefaultFilters(ModuleConfig *module);
    PipeDisplay *makeAndShowPipeDisplay(Pipe *pipe);
    void doPeriodicUpdate();
    void periodicUpdateExtractorCounters(double dt_s);
    void periodicUpdateHistoCounters(double dt_s);
    void periodicUpdateEventRate(double dt_s);
    void updateActions();

    // Object and node selections

    // Returns the currentItem() of the tree widget that has focus.
    QTreeWidgetItem *getCurrentNode() const;

    QList<QTreeWidgetItem *> getAllSelectedNodes() const;
    AnalysisObjectVector getAllSelectedObjects() const;
    QList<QTreeWidgetItem *> getTopLevelSelectedNodes() const;
    AnalysisObjectVector getTopLevelSelectedObjects() const;

    void clearSelections();
    void selectObjects(const AnalysisObjectVector &objects);

    // import / export
    bool canExport() const;
    void actionExport();
    void actionImport();

    void setSinksEnabled(const SinkVector &sinks, bool enabled);

    void removeSinks(const QVector<SinkInterface *> sinks);
    void removeDirectoryRecursively(const DirectoryPtr &dir);
    void removeObjects(const AnalysisObjectVector &objects);

    QTreeWidgetItem *findNode(const AnalysisObjectPtr &obj);

    void copyToClipboard(const AnalysisObjectVector &objects);
    bool canPaste();
    void pasteFromClipboard(QTreeWidget *destTree);
};

template<typename T, typename C>
QVector<std::shared_ptr<T>> objects_from_nodes(const C &nodes)
{
    QVector<std::shared_ptr<T>> result;

    for (const auto &node: nodes)
    {
        if (auto obj = get_shared_analysis_object<T>(node))
            result.push_back(obj);
    }

    return result;
}

template<typename C>
AnalysisObjectVector objects_from_nodes(const C &nodes)
{
    return objects_from_nodes<AnalysisObject>(nodes);
}

void EventWidgetPrivate::createView(const QUuid &eventId)
{
    auto analysis = m_context->getAnalysis();
    s32 maxUserLevel = 0;

    for (const auto &op: analysis->getOperators(eventId))
    {
        maxUserLevel = std::max(maxUserLevel, op->getUserLevel());
    }

    for (const auto &dir: analysis->getDirectories(eventId))
    {
        maxUserLevel = std::max(maxUserLevel, dir->getUserLevel());
    }

    // Level 0: special case for data sources
    m_levelTrees.push_back(createSourceTrees(eventId));

    // Level >= 1: standard trees
    for (s32 userLevel = 1; userLevel <= maxUserLevel; ++userLevel)
    {
        auto trees = createTrees(eventId, userLevel);
        m_levelTrees.push_back(trees);
    }
}

UserLevelTrees make_displaylevel_trees(const QString &opTitle, const QString &dispTitle, s32 level)
{
    const auto editTriggers = QAbstractItemView::EditKeyPressed | QAbstractItemView::AnyKeyPressed;

    UserLevelTrees result = {};
    result.operatorTree = (level == 0 ? new DataSourceTree : new OperatorTree);
    result.sinkTree = new SinkTree;
    result.userLevel = level;

    result.operatorTree->setObjectName(opTitle);
    result.operatorTree->headerItem()->setText(0, opTitle);
    result.operatorTree->setSelectionMode(QAbstractItemView::ExtendedSelection);
    result.operatorTree->setEditTriggers(editTriggers);

    result.sinkTree->setObjectName(dispTitle);
    result.sinkTree->headerItem()->setText(0, dispTitle);
    result.sinkTree->setSelectionMode(QAbstractItemView::ExtendedSelection);
    result.sinkTree->setEditTriggers(editTriggers);

    auto isNodeDisabled = [](QTreeWidgetItem *node) -> bool
    {
        if (node->type() == NodeType_Module)
        {
            if (auto module = get_pointer<ModuleConfig>(node))
                return !module->isEnabled();
        }

        return false;
    };

    for (auto tree: result.getObjectTrees())
    {
        tree->setExpandsOnDoubleClick(false);
        tree->setItemDelegate(new CanDisableItemsHtmlDelegate(isNodeDisabled, tree));
        tree->setDragEnabled(true);
        tree->viewport()->setAcceptDrops(true);
        tree->setDropIndicatorShown(true);
        tree->setDragDropMode(QAbstractItemView::DragDrop);
    }

    return result;
}

UserLevelTrees EventWidgetPrivate::createSourceTrees(const QUuid &eventId)
{
    auto analysis = m_context->getAnalysis();
    auto vmeConfig = m_context->getVMEConfig();

    auto eventConfig = vmeConfig->getEventConfig(eventId);
    auto modules = eventConfig->getModuleConfigs();

    UserLevelTrees result = make_displaylevel_trees(
        QSL("L0 Parameter Extraction"),
        QSL("L0 Raw Data Display"),
        0);

    // Populate the OperatorTree
    for (const auto &mod: modules)
    {
        QObject::disconnect(mod, &ConfigObject::modified, m_q, &EventWidget::repopulate);
        QObject::connect(mod, &ConfigObject::modified, m_q, &EventWidget::repopulate);
        auto moduleNode = make_module_node(mod);
        result.operatorTree->addTopLevelItem(moduleNode);
        moduleNode->setExpanded(true);

        auto sources = analysis->getSources(eventId, mod->getId());

#if 0
//#ifndef QT_NO_DEBUG
        qDebug() << __PRETTY_FUNCTION__ << ">>>>> sources in order:";
        for (auto source: sources)
        {
            qDebug() << source.get();
        }
        qDebug() << __PRETTY_FUNCTION__ << " <<<< end sources";
#endif

        for (auto source: sources)
        {
            auto sourceNode = make_datasource_node(source.get());
            moduleNode->addChild(sourceNode);
        }
    }

    auto dataSourceTree = qobject_cast<DataSourceTree *>(result.operatorTree);
    assert(dataSourceTree);

    // Add unassigned data sources below a special root node
    for (const auto &source: analysis->getSourcesByEvent(eventId))
    {
        if (source->getModuleId().isNull())
        {
            if (!dataSourceTree->unassignedDataSourcesRoot)
            {
                auto node = new TreeNode({QSL("Unassigned")});
                node->setFlags(node->flags() &
                               (~Qt::ItemIsDragEnabled | Qt::ItemIsDropEnabled));
                node->setIcon(0, QIcon(QSL(":/exclamation-circle.png")));

                dataSourceTree->unassignedDataSourcesRoot = node;
                result.operatorTree->addTopLevelItem(node);
                node->setExpanded(true);
            }

            assert(dataSourceTree->unassignedDataSourcesRoot);

            auto sourceNode = make_datasource_node(source.get());
            dataSourceTree->unassignedDataSourcesRoot->addChild(sourceNode);
        }
    }

    // Populate the SinkTree
    // Create module nodes and nodes for the raw histograms for each data source for the module.
    QSet<QObject *> sinksAddedBelowModules;
    auto operators = analysis->getOperators(eventId, 0);

    for (const auto &mod: modules)
    {
        auto moduleNode = make_module_node(mod);
        result.sinkTree->addTopLevelItem(moduleNode);
        moduleNode->setExpanded(true);

        for (const auto &source: analysis->getSources(eventId, mod->getId()))
        {
            for (const auto &op: operators)
            {
                auto sink = qobject_cast<SinkInterface *>(op.get());

                if (sink && (sink->getSlot(0)->inputPipe == source->getOutput(0)))
                {
                    TreeNode *node = nullptr;

                    if (auto histoSink = qobject_cast<Histo1DSink *>(op.get()))
                    {
                        node = make_histo1d_node(histoSink);
                    }
                    else
                    {
                        node = make_sink_node(sink);
                    }

                    if (node)
                    {
                        moduleNode->addChild(node);
                        sinksAddedBelowModules.insert(sink);
                    }
                }
            }
        }
    }

    // This handles any "lost" display elements. E.g. raw histograms whose data
    // source has been deleted.
    for (auto &op: operators)
    {
        if (auto histoSink = qobject_cast<Histo1DSink *>(op.get()))
        {
            if (!sinksAddedBelowModules.contains(histoSink))
            {
                auto histoNode = make_histo1d_node(histoSink);
                result.sinkTree->addTopLevelItem(histoNode);
            }
        }
        else if (auto histoSink = qobject_cast<Histo2DSink *>(op.get()))
        {
            if (!sinksAddedBelowModules.contains(histoSink))
            {
                auto histoNode = make_histo2d_node(histoSink);
                result.sinkTree->addTopLevelItem(histoNode);
            }
        }
        else if (auto sink = qobject_cast<SinkInterface *>(op.get()))
        {
            if (!sinksAddedBelowModules.contains(sink))
            {
                auto sinkNode = make_sink_node(sink);
                result.sinkTree->addTopLevelItem(sinkNode);
            }
        }
    }

    result.sinkTree->sortItems(0, Qt::AscendingOrder);

    return result;
}

void add_directory_nodes(ObjectTree *tree, const DirectoryPtr &dir,
                         QHash<DirectoryPtr, TreeNode *> &nodes,
                         Analysis *analysis)
{
    if (nodes.contains(dir)) return;

    auto node = make_directory_node(dir);

    if (auto parent = analysis->getParentDirectory(dir))
    {
        add_directory_nodes(tree, parent, nodes, analysis);
        auto parentNode = nodes.value(parent);
        assert(parentNode);
        parentNode->addChild(node);
    }
    else
    {
        tree->addTopLevelItem(node);
    }

    nodes.insert(dir, node);
}

void add_directory_nodes(ObjectTree *tree, const DirectoryVector &dirs,
                         QHash<DirectoryPtr, TreeNode *> &nodes,
                         Analysis *analysis)
{
    for (const auto &dir: dirs)
    {
        add_directory_nodes(tree, dir, nodes, analysis);
    }
}

UserLevelTrees EventWidgetPrivate::createTrees(const QUuid &eventId, s32 level)
{
    UserLevelTrees result = make_displaylevel_trees(
        QString(QSL("L%1 Processing")).arg(level),
        QString(QSL("L%1 Data Display")).arg(level),
        level);

    auto analysis = m_context->getAnalysis();

    // create directory entries for both trees
    auto opDirs = analysis->getDirectories(eventId, level, DisplayLocation::Operator);
    auto sinkDirs = analysis->getDirectories(eventId, level, DisplayLocation::Sink);

    QHash<DirectoryPtr, TreeNode *> dirNodes;

    // Populate the OperatorTree

    add_directory_nodes(result.operatorTree, opDirs, dirNodes, analysis);

    auto operators = analysis->getOperators(eventId, level);

    for (auto op: operators)
    {
        if (qobject_cast<SinkInterface *>(op.get()))
            continue;

        std::unique_ptr<TreeNode> opNode(make_operator_node(op.get()));

        if (level > 0)
        {
            opNode->setFlags(opNode->flags() | Qt::ItemIsDragEnabled);
        }

        if (auto dir = analysis->getParentDirectory(op))
        {
            if (auto dirNode = dirNodes.value(dir))
            {
                dirNode->addChild(opNode.release());
            }
        }
        else
        {
            result.operatorTree->addTopLevelItem(opNode.release());
        }
    }
    result.operatorTree->sortItems(0, Qt::AscendingOrder);

    // Populate the SinkTree

    add_directory_nodes(result.sinkTree, sinkDirs, dirNodes, analysis);

    {
        for (const auto &op: operators)
        {
            std::unique_ptr<TreeNode> theNode;

            if (auto histoSink = qobject_cast<Histo1DSink *>(op.get()))
            {
                theNode.reset(make_histo1d_node(histoSink));
            }
            else if (auto histoSink = qobject_cast<Histo2DSink *>(op.get()))
            {
                theNode.reset(make_histo2d_node(histoSink));
            }
            else if (auto sink = qobject_cast<SinkInterface *>(op.get()))
            {
                theNode.reset(make_sink_node(sink));
            }

            if (theNode)
            {
                if (level > 0)
                    theNode->setFlags(theNode->flags() | Qt::ItemIsDragEnabled);

                if (auto dir = analysis->getParentDirectory(op))
                {
                    if (auto dirNode = dirNodes.value(dir))
                    {
                        dirNode->addChild(theNode.release());
                    }
                }
                else
                {
                    result.sinkTree->addTopLevelItem(theNode.release());
                }
            }

        }
    }
    result.sinkTree->sortItems(0, Qt::AscendingOrder);


    return result;
}

static const s32 minTreeWidth = 200;
static const s32 minTreeHeight = 150;

void EventWidgetPrivate::appendTreesToView(UserLevelTrees trees)
{
    auto opTree   = trees.operatorTree;
    auto sinkTree = trees.sinkTree;
    s32 levelIndex = trees.userLevel;

    opTree->setMinimumWidth(minTreeWidth);
    opTree->setMinimumHeight(minTreeHeight);
    opTree->setContextMenuPolicy(Qt::CustomContextMenu);

    sinkTree->setMinimumWidth(minTreeWidth);
    sinkTree->setMinimumHeight(minTreeHeight);
    sinkTree->setContextMenuPolicy(Qt::CustomContextMenu);

    m_operatorFrameSplitter->addWidget(opTree);
    m_displayFrameSplitter->addWidget(sinkTree);

    QObject::connect(opTree, &QWidget::customContextMenuRequested,
                     m_q, [this, opTree, levelIndex] (QPoint pos) {
        doOperatorTreeContextMenu(opTree, pos, levelIndex);
    });

    QObject::connect(sinkTree, &QWidget::customContextMenuRequested,
                     m_q, [this, sinkTree, levelIndex] (QPoint pos) {
        doSinkTreeContextMenu(sinkTree, pos, levelIndex);
    });

    for (auto tree: trees.getObjectTrees())
    {
        tree->setEventWidget(m_q);
        tree->setUserLevel(levelIndex);

        // mouse interaction
        QObject::connect(tree, &QTreeWidget::itemClicked,
                         m_q, [this, levelIndex] (QTreeWidgetItem *node, int column) {
            onNodeClicked(reinterpret_cast<TreeNode *>(node), column, levelIndex);
            updateActions();
        });

        QObject::connect(tree, &QTreeWidget::itemDoubleClicked,
                         m_q, [this, levelIndex] (QTreeWidgetItem *node, int column) {
            onNodeDoubleClicked(reinterpret_cast<TreeNode *>(node), column, levelIndex);
        });

        // keyboard interaction changes the treewidgets current item
        QObject::connect(tree, &QTreeWidget::currentItemChanged,
                         m_q, [this, tree](QTreeWidgetItem *current, QTreeWidgetItem *previous) {
            qDebug() << "currentItemChanged on" << tree;
#if 0
            if (current)
            {
                clearTreeSelectionsExcept(tree);
            }
            updateActions();
#endif
        });

        // inline editing via F2
        QObject::connect(tree, &QTreeWidget::itemChanged,
                         m_q, [this, levelIndex] (QTreeWidgetItem *item, int column) {
            onNodeChanged(reinterpret_cast<TreeNode *>(item), column, levelIndex);
        });

        TreeType treeType = (tree == opTree ? TreeType_Operator : TreeType_Sink);

        QObject::connect(tree, &QTreeWidget::itemExpanded,
                         m_q, [this, treeType] (QTreeWidgetItem *node) {
            if (void *voidObj = get_pointer<void>(node))
            {
                m_expandedObjects[treeType].insert(voidObj);
            }
        });

        QObject::connect(tree, &QTreeWidget::itemCollapsed,
                         m_q, [this, treeType] (QTreeWidgetItem *node) {
            if (void *voidObj = get_pointer<void>(node))
            {
                m_expandedObjects[treeType].remove(voidObj);
            }
        });

        QObject::connect(tree, &QTreeWidget::itemSelectionChanged,
                         m_q, [this, tree] () {
            //qDebug() << "itemSelectionChanged on" << tree
            //    << ", new selected item count =" << tree->selectedItems().size();
            updateActions();
        });
    }
}

static void expandObjectNodes(QTreeWidgetItem *node, const SetOfVoidStar &objectsToExpand)
{
    s32 childCount = node->childCount();

    for (s32 childIndex = 0;
         childIndex < childCount;
         ++childIndex)
    {
        auto childNode = node->child(childIndex);
        expandObjectNodes(childNode, objectsToExpand);
    }

    void *voidObj = get_pointer<void>(node);

    if (voidObj && objectsToExpand.contains(voidObj))
    {
        node->setExpanded(true);
    }
}

template<typename T>
static void expandObjectNodes(const QVector<UserLevelTrees> &treeVector, const T &objectsToExpand)
{
    for (auto trees: treeVector)
    {
        expandObjectNodes(trees.operatorTree->invisibleRootItem(),
                          objectsToExpand[EventWidgetPrivate::TreeType_Operator]);
        expandObjectNodes(trees.sinkTree->invisibleRootItem(),
                          objectsToExpand[EventWidgetPrivate::TreeType_Sink]);
    }
}

void EventWidgetPrivate::repopulate()
{
    qDebug() << __PRETTY_FUNCTION__ << m_q;

    auto splitterSizes = m_operatorFrameSplitter->sizes();
    // clear

    for (auto trees: m_levelTrees)
    {
        trees.operatorTree->setParent(nullptr);
        trees.operatorTree->deleteLater();

        trees.sinkTree->setParent(nullptr);
        trees.sinkTree->deleteLater();
    }
    m_levelTrees.clear();
    Q_ASSERT(m_operatorFrameSplitter->count() == 0);
    Q_ASSERT(m_displayFrameSplitter->count() == 0);

    // populate
    if (!m_eventId.isNull())
    {
        // This populates m_d->m_levelTrees
        createView(m_eventId);
    }

    for (auto trees: m_levelTrees)
    {
        // This populates the operator and display splitters
        appendTreesToView(trees);
    }

    s32 levelsToAdd = m_manualUserLevel - m_levelTrees.size();

    for (s32 i = 0; i < levelsToAdd; ++i)
    {
        s32 levelIndex = m_levelTrees.size();
        auto trees = createTrees(m_eventId, levelIndex);
        m_levelTrees.push_back(trees);
        appendTreesToView(trees);
    }

    if (splitterSizes.size() == m_operatorFrameSplitter->count())
    {
        // Restore the splitter sizes. As the splitters are synced via
        // splitterMoved() they both had the same sizes before.
        m_operatorFrameSplitter->setSizes(splitterSizes);
        m_displayFrameSplitter->setSizes(splitterSizes);
    }

    m_hiddenUserLevels.resize(m_levelTrees.size());

    for (s32 idx = 0; idx < m_hiddenUserLevels.size(); ++idx)
    {
        m_levelTrees[idx].operatorTree->setVisible(!m_hiddenUserLevels[idx]);
        m_levelTrees[idx].sinkTree->setVisible(!m_hiddenUserLevels[idx]);
    }

    expandObjectNodes(m_levelTrees, m_expandedObjects);
    clearAllToDefaultNodeHighlights();
    updateActions();
}

void EventWidgetPrivate::addUserLevel()
{
    s32 levelIndex = m_levelTrees.size();
    auto trees = createTrees(m_eventId, levelIndex);
    m_levelTrees.push_back(trees);
    appendTreesToView(trees);
    m_manualUserLevel = levelIndex + 1;
}

void EventWidgetPrivate::removeUserLevel()
{
    Q_ASSERT(m_levelTrees.size() > 1);
    auto trees = m_levelTrees.last();
    m_levelTrees.pop_back();
    delete trees.operatorTree;
    delete trees.sinkTree;
    m_manualUserLevel = m_levelTrees.size();
}

s32 EventWidgetPrivate::getUserLevelForTree(QTreeWidget *tree)
{
    for (s32 userLevel = 0;
         userLevel < m_levelTrees.size();
         ++userLevel)
    {
        auto trees = m_levelTrees[userLevel];
        if (tree == trees.operatorTree || tree == trees.sinkTree)
        {
            return userLevel;
        }
    }

    return -1;
}

namespace
{

ObjectEditorDialog *datasource_editor_factory(const SourcePtr &src, s32 userLevel,
                                              ObjectEditorMode mode,
                                              ModuleConfig *moduleConfig,
                                              EventWidget *eventWidget)
{
    ObjectEditorDialog *result = nullptr;

    if (auto ex = std::dynamic_pointer_cast<Extractor>(src))
    {
        result = new AddEditExtractorDialog(ex, moduleConfig, mode, eventWidget);

    }
    else if (auto ex = std::dynamic_pointer_cast<ListFilterExtractor>(src))
    {
        auto context = eventWidget->getContext();
        auto analysis = context->getAnalysis();

        auto lfe_dialog = new ListFilterExtractorDialog(moduleConfig, analysis, context, eventWidget);
        result = lfe_dialog;

        if (!analysis->getListFilterExtractors(
                moduleConfig->getEventId(), moduleConfig->getId()).isEmpty())
        {
            lfe_dialog->newFilter();
        }
    }

    QObject::connect(result, &ObjectEditorDialog::applied,
                     eventWidget, &EventWidget::objectEditorDialogApplied);

    QObject::connect(result, &QDialog::accepted,
                     eventWidget, &EventWidget::objectEditorDialogAccepted);

    QObject::connect(result, &QDialog::rejected,
                     eventWidget, &EventWidget::objectEditorDialogRejected);

    return result;
}

ObjectEditorDialog *operator_editor_factory(const OperatorPtr &op,
                                            s32 userLevel,
                                            ObjectEditorMode mode,
                                            const DirectoryPtr &destDir,
                                            EventWidget *eventWidget)
{
    ObjectEditorDialog *result = nullptr;

    if (auto expr = std::dynamic_pointer_cast<ExpressionOperator>(op))
    {
        result = new ExpressionOperatorDialog(expr, userLevel, mode, destDir, eventWidget);
    }
    else
    {
        result = new AddEditOperatorDialog(op, userLevel, mode, destDir, eventWidget);
    }

    QObject::connect(result, &ObjectEditorDialog::applied,
                     eventWidget, &EventWidget::objectEditorDialogApplied);

    QObject::connect(result, &QDialog::accepted,
                     eventWidget, &EventWidget::objectEditorDialogAccepted);

    QObject::connect(result, &QDialog::rejected,
                     eventWidget, &EventWidget::objectEditorDialogRejected);

    return result;
}

} // end anon namespace

/* Context menu for the operator tree views (top). */
void EventWidgetPrivate::doOperatorTreeContextMenu(QTreeWidget *tree, QPoint pos, s32 userLevel)
{
    //auto localSelectedObjects  = objects_from_nodes(tree->selectedItems());
    //auto activeObject = get_shared_analysis_object<AnalysisObject>(activeNode);
    Q_ASSERT(0 <= userLevel && userLevel < m_levelTrees.size());

    if (userLevel == 0)
    {
        doDataSourceOperatorTreeContextMenu(tree, pos, userLevel);
        return;
    }

    if (m_uniqueWidget) return;

    auto make_menu_new = [this, userLevel](QMenu *parentMenu,
                                           const DirectoryPtr &destDir = DirectoryPtr())
    {
        auto menuNew = new QMenu(parentMenu);

        auto add_newOperatorAction =
            [this, parentMenu, menuNew, userLevel] (const QString &title,
                                                    auto op,
                                                    const DirectoryPtr &destDir) {
                auto icon = make_operator_icon(op.get());
                // New Operator
                menuNew->addAction(icon, title, parentMenu, [this, userLevel, op, destDir]() {
                    auto dialog = operator_editor_factory(
                        op, userLevel, ObjectEditorMode::New, destDir, m_q);

                    //POS dialog->move(QCursor::pos());
                    dialog->setAttribute(Qt::WA_DeleteOnClose);
                    dialog->show();
                    m_uniqueWidget = dialog;
                    clearAllTreeSelections();
                    clearAllToDefaultNodeHighlights();
                });
            };

        auto objectFactory = m_context->getAnalysis()->getObjectFactory();
        OperatorVector operators;

        for (auto operatorName: objectFactory.getOperatorNames())
        {
            OperatorPtr op(objectFactory.makeOperator(operatorName));
            operators.push_back(op);
        }

        // Sort operators by displayname
        qSort(operators.begin(), operators.end(),
              [](const OperatorPtr &a, const OperatorPtr &b) {
                  return a->getDisplayName() < b->getDisplayName();
              });

        for (auto op: operators)
        {
            add_newOperatorAction(op->getDisplayName(), op, destDir);
        }

        menuNew->addSeparator();
        menuNew->addAction(
            QIcon(QSL(":/folder_orange.png")), QSL("Directory"),
            parentMenu, [this, userLevel, destDir]() {
                auto newDir = std::make_shared<Directory>();
                newDir->setObjectName("New Directory");
                newDir->setUserLevel(userLevel);
                newDir->setEventId(m_eventId);
                newDir->setDisplayLocation(DisplayLocation::Operator);
                m_context->getAnalysis()->addDirectory(newDir);
                if (destDir)
                {
                    destDir->push_back(newDir);
                }
                repopulate();

                if (auto node = findNode(newDir))
                    node->setExpanded(true);

                if (auto node = findNode(newDir))
                    node->treeWidget()->editItem(node);
            });

        return menuNew;
    };

    auto globalSelectedObjects = getAllSelectedObjects();
    auto activeNode = tree->itemAt(pos);
    QMenu menu;

    if (activeNode)
    {
        if (activeNode->type() == NodeType_OutputPipe)
        {
            auto pipe = get_pointer<Pipe>(activeNode);

            menu.addAction(QIcon(":/table.png"), QSL("Show Parameters"), [this, pipe]() {
                makeAndShowPipeDisplay(pipe);
            });
        }

        if (activeNode->type() == NodeType_Operator)
        {
            if (auto op = get_shared_analysis_object<OperatorInterface>(activeNode))
            {
                if (op->getNumberOfOutputs() == 1)
                {
                    Pipe *pipe = op->getOutput(0);

                    menu.addAction(QIcon(":/table.png"), QSL("Show Parameters"), [this, pipe]() {
                        makeAndShowPipeDisplay(pipe);
                    });
                }

                menu.addAction(
                    QIcon(":/pencil.png"), QSL("Edit"), [this, userLevel, op]() {
                        auto dialog = operator_editor_factory(
                            op, userLevel, ObjectEditorMode::Edit, DirectoryPtr(), m_q);

                        //POS dialog->move(QCursor::pos());
                        dialog->setAttribute(Qt::WA_DeleteOnClose);
                        dialog->show();
                        m_uniqueWidget = dialog;
                        clearAllTreeSelections();
                        clearAllToDefaultNodeHighlights();
                    });

                menu.addAction(QIcon(QSL(":/document-rename.png")), QSL("Rename"), [activeNode] () {
                    if (auto tw = activeNode->treeWidget())
                    {
                        tw->editItem(activeNode);
                    }
                });
            }
        }

        if (auto dir = get_shared_analysis_object<Directory>(activeNode))
        {
            auto actionNew = menu.addAction(QSL("New"));
            actionNew->setMenu(make_menu_new(&menu, dir));
            auto before = menu.actions().value(0);
            menu.insertAction(before, actionNew);

            menu.addAction(QIcon(QSL(":/document-rename.png")), QSL("Rename"), [activeNode] () {
                if (auto tw = activeNode->treeWidget())
                {
                    tw->editItem(activeNode);
                }
            });
        }
    }
    else
    {
        auto actionNew = menu.addAction(QSL("New"));
        actionNew->setMenu(make_menu_new(&menu));
        auto before = menu.actions().value(0);
        menu.insertAction(before, actionNew);
    }

    // Copy/Paste
    {
        menu.addSeparator();

        QAction *action;

        action = menu.addAction(
            QIcon::fromTheme("edit-copy"), "Copy",
            [this, globalSelectedObjects] {
                copyToClipboard(globalSelectedObjects);
            }, QKeySequence::Copy);

        action->setEnabled(!globalSelectedObjects.isEmpty());

        action = menu.addAction(
            QIcon::fromTheme("edit-paste"), "Paste",
            [this, tree] {
                pasteFromClipboard(tree);
            }, QKeySequence::Paste);

        action->setEnabled(canPaste());
    }

    if (!globalSelectedObjects.isEmpty())
    {
        menu.addSeparator();

        menu.addAction(
            QIcon::fromTheme("edit-delete"), "Remove selected",
            [this, globalSelectedObjects] {
                removeObjects(globalSelectedObjects);
            });
    }

    if (!menu.isEmpty())
    {
        menu.exec(tree->mapToGlobal(pos));
    }
}

void EventWidgetPrivate::doDataSourceOperatorTreeContextMenu(QTreeWidget *tree,
                                                             QPoint pos,
                                                             s32 userLevel)
{
    /* Context menu for the top-left tree which contains modules and their
     * datasources. */

    assert(userLevel == 0);

    if (m_uniqueWidget) return;

    auto globalSelectedObjects = getAllSelectedObjects();
    auto activeNode = tree->itemAt(pos);

    QMenu menu;

    if (activeNode)
    {
        if (activeNode->type() == NodeType_Module)
        {
            auto menuNew = new QMenu(&menu);
            auto moduleConfig = get_pointer<ModuleConfig>(activeNode);

            auto add_newDataSourceAction = [this, &menu, menuNew, moduleConfig, userLevel]
                (const QString &title, auto srcPtr) {
                    auto icon = make_datasource_icon(srcPtr.get());

                    menuNew->addAction(icon, title, &menu,
                                       [this, moduleConfig, srcPtr, userLevel]() {

                                           auto dialog = datasource_editor_factory(
                                               srcPtr, userLevel, ObjectEditorMode::New, moduleConfig, m_q);

                                           assert(dialog);

                                           //POS dialog->move(QCursor::pos());
                                           dialog->setAttribute(Qt::WA_DeleteOnClose);
                                           dialog->show();
                                           m_uniqueWidget = dialog;
                                           clearAllTreeSelections();
                                           clearAllToDefaultNodeHighlights();
                                       });
                };

            // new data sources / filters
            auto objectFactory = m_context->getAnalysis()->getObjectFactory();
            QVector<SourcePtr> sources;

            for (auto sourceName: objectFactory.getSourceNames())
            {
                SourcePtr src(objectFactory.makeSource(sourceName));
                sources.push_back(src);
            }

            // Sort sources by displayname
            qSort(sources.begin(), sources.end(),
                  [](const SourcePtr &a, const SourcePtr &b) {
                      return a->getDisplayName() < b->getDisplayName();
                  });


            for (auto src: sources)
            {
                add_newDataSourceAction(src->getDisplayName(), src);
            }

            // default data filters and "raw display" creation
            auto defaultExtractors = get_default_data_extractors(
                moduleConfig->getModuleMeta().typeName);

            if (!defaultExtractors.isEmpty())
            {
                menu.addAction(QSL("Generate default filters"), [this, moduleConfig] () {

                    QMessageBox box(
                        QMessageBox::Question,
                        QSL("Generate default filters"),
                        QSL("This action will generate extraction filters,"
                            ", calibrations and histograms for the selected module."
                            " Do you want to continue?"),
                        QMessageBox::Ok | QMessageBox::No,
                        m_q);

                    box.button(QMessageBox::Ok)->setText("Yes, generate filters");

                    if (box.exec() == QMessageBox::Ok)
                    {
                        generateDefaultFilters(moduleConfig);
                    }
                });
            }

            // Module Settings
            // TODO: move Module Settings into a separate dialog that contains
            // all the multievent settings combined
            menu.addAction(
                QIcon(QSL(":/gear.png")), QSL("Module Settings"),
                &menu, [this, moduleConfig]() {

                    auto analysis = m_context->getAnalysis();
                    auto moduleSettings = analysis->getVMEObjectSettings(
                        moduleConfig->getId());

                    ModuleSettingsDialog dialog(moduleConfig, moduleSettings, m_q);

                    if (dialog.exec() == QDialog::Accepted)
                    {
                        analysis->setVMEObjectSettings(
                            moduleConfig->getId(), dialog.getSettings());
                    }
                });

            auto actionNew = menu.addAction(QSL("New"));
            actionNew->setMenu(menuNew);
            auto before = menu.actions().value(0);
            menu.insertAction(before, actionNew);
        }

        if (activeNode->type() == NodeType_Source)
        {
            if (auto srcPtr = get_shared_analysis_object<SourceInterface>(activeNode))
            {
                Q_ASSERT_X(srcPtr->getNumberOfOutputs() == 1,
                           "doOperatorTreeContextMenu",
                           "data sources with multiple outputs are not supported");

                auto moduleNode = activeNode->parent();
                ModuleConfig *moduleConfig = nullptr;

                if (moduleNode && moduleNode->type() == NodeType_Module)
                    moduleConfig = get_pointer<ModuleConfig>(moduleNode);

                const bool isAttachedToModule = moduleConfig != nullptr;

                auto pipe = srcPtr->getOutput(0);

                if (isAttachedToModule)
                {
                    menu.addAction(QIcon(":/table.png"), QSL("Show Parameters"), [this, pipe]() {
                        makeAndShowPipeDisplay(pipe);
                    });
                }

                if (moduleConfig)
                {
                    menu.addAction(
                        QIcon(":/pencil.png"), QSL("Edit"),
                        [this, srcPtr, moduleConfig, userLevel]() {

                            auto dialog = datasource_editor_factory(
                                srcPtr, userLevel, ObjectEditorMode::Edit, moduleConfig, m_q);

                            assert(dialog);

                            //POS dialog->move(QCursor::pos());
                            dialog->setAttribute(Qt::WA_DeleteOnClose);
                            dialog->show();
                            m_uniqueWidget = dialog;
                            clearAllTreeSelections();
                            clearAllToDefaultNodeHighlights();
                        });
                }
            }
        }
    }

    // Copy/Paste
    {
        menu.addSeparator();

        QAction *action;

        action = menu.addAction(
            QIcon::fromTheme("edit-copy"), "Copy",
            [this, globalSelectedObjects] {
                copyToClipboard(globalSelectedObjects);
            }, QKeySequence::Copy);

        action->setEnabled(!globalSelectedObjects.isEmpty());

        action = menu.addAction(
            QIcon::fromTheme("edit-paste"), "Paste",
            [this, tree] {
                pasteFromClipboard(tree);
            }, QKeySequence::Paste);

        action->setEnabled(canPaste());
    }

    if (!globalSelectedObjects.isEmpty())
    {
        menu.addSeparator();
        menu.addAction(
            QIcon::fromTheme("edit-delete"), "Remove selected",
            [this, globalSelectedObjects] {
                removeObjects(globalSelectedObjects);
            });
    }

    if (!menu.isEmpty())
    {
        menu.exec(tree->mapToGlobal(pos));
    }
}

/* Context menu for the display/sink trees (bottom). */
void EventWidgetPrivate::doSinkTreeContextMenu(QTreeWidget *tree, QPoint pos, s32 userLevel)
{
    Q_ASSERT(0 <= userLevel && userLevel < m_levelTrees.size());

    if (m_uniqueWidget) return;

    if (userLevel == 0)
    {
        doRawDataSinkTreeContextMenu(tree, pos, userLevel);
        return;
    }

    auto make_menu_new = [this, userLevel](QMenu *parentMenu,
                                           const DirectoryPtr &destDir = DirectoryPtr())
    {
        auto menuNew = new QMenu(parentMenu);

        auto add_newOperatorAction =
            [this, parentMenu, menuNew, userLevel] (const QString &title,
                                                    auto op,
                                                    const DirectoryPtr &destDir) {
                auto icon = make_operator_icon(op.get());
                // New Operator
                menuNew->addAction(icon, title, parentMenu, [this, userLevel, op, destDir]() {
                    auto dialog = operator_editor_factory(
                        op, userLevel, ObjectEditorMode::New, destDir, m_q);

                    //POS dialog->move(QCursor::pos());
                    dialog->setAttribute(Qt::WA_DeleteOnClose);
                    dialog->show();
                    m_uniqueWidget = dialog;
                    clearAllTreeSelections();
                    clearAllToDefaultNodeHighlights();
                });
            };

        auto objectFactory = m_context->getAnalysis()->getObjectFactory();
        OperatorVector operators;

        for (auto operatorName: objectFactory.getSinkNames())
        {
            OperatorPtr op(objectFactory.makeSink(operatorName));
            operators.push_back(op);
        }

        // Sort operators by displayname
        qSort(operators.begin(), operators.end(),
              [](const OperatorPtr &a, const OperatorPtr &b) {
                  return a->getDisplayName() < b->getDisplayName();
              });

        for (auto op: operators)
        {
            add_newOperatorAction(op->getDisplayName(), op, destDir);
        }

        menuNew->addSeparator();
        menuNew->addAction(
            QIcon(QSL(":/folder_orange.png")), QSL("Directory"),
            parentMenu, [this, userLevel, destDir]() {
                auto newDir = std::make_shared<Directory>();
                newDir->setObjectName("New Directory");
                newDir->setUserLevel(userLevel);
                newDir->setEventId(m_eventId);
                newDir->setDisplayLocation(DisplayLocation::Sink);
                m_context->getAnalysis()->addDirectory(newDir);
                if (destDir)
                {
                    destDir->push_back(newDir);
                }
                repopulate();

                if (auto node = findNode(newDir))
                    node->setExpanded(true);

                if (auto node = findNode(newDir))
                    node->treeWidget()->editItem(node);
            });

        return menuNew;
    };

    auto globalSelectedObjects = getAllSelectedObjects();
    auto activeNode = tree->itemAt(pos);

    QMenu menu;


    if (activeNode)
    {
        if (activeNode->type() == NodeType_Histo1D)
        {
            Histo1DWidgetInfo widgetInfo = getHisto1DWidgetInfoFromNode(activeNode);
            Q_ASSERT(widgetInfo.sink);

            if (widgetInfo.histoAddress < widgetInfo.histos.size())
            {
                menu.addAction(QSL("Open Histogram"), m_q, [this, widgetInfo]() {

                    if (!m_context->hasObjectWidget(widgetInfo.sink.get())
                        || QGuiApplication::keyboardModifiers() & Qt::ControlModifier)
                    {
                        auto widget = new Histo1DListWidget(widgetInfo.histos);
                        widget->setContext(m_context);

                        if (widgetInfo.calib)
                        {
                            widget->setCalibration(widgetInfo.calib);
                        }

                        {
                            auto context = m_context;
                            widget->setSink(widgetInfo.sink, [context]
                                            (const std::shared_ptr<Histo1DSink> &sink) {
                                                context->analysisOperatorEdited(sink);
                                            });
                        }

                        widget->selectHistogram(widgetInfo.histoAddress);

                        m_context->addObjectWidget(widget, widgetInfo.sink.get(),
                                                   widgetInfo.sink->getId().toString());
                    }
                    else if (auto widget = qobject_cast<Histo1DListWidget *>(
                            m_context->getObjectWidget(widgetInfo.sink.get())))
                    {
                        widget->selectHistogram(widgetInfo.histoAddress);
                        show_and_activate(widget);
                    }
                });

                menu.addAction(
                    QSL("Open Histogram in new window"), m_q, [this, widgetInfo]() {

                        auto widget = new Histo1DListWidget(widgetInfo.histos);
                        widget->setContext(m_context);

                        if (widgetInfo.calib)
                        {
                            widget->setCalibration(widgetInfo.calib);
                        }

                        {
                            auto context = m_context;
                            widget->setSink(widgetInfo.sink, [context]
                                            (const std::shared_ptr<Histo1DSink> &sink) {
                                                context->analysisOperatorEdited(sink);
                                            });
                        }

                        widget->selectHistogram(widgetInfo.histoAddress);

                        m_context->addObjectWidget(widget, widgetInfo.sink.get(),
                                                   widgetInfo.sink->getId().toString());
                    });
            }
        }

        if (activeNode->type() == NodeType_Histo1DSink)
        {
            Histo1DWidgetInfo widgetInfo = getHisto1DWidgetInfoFromNode(activeNode);
            Q_ASSERT(widgetInfo.sink);

            if (widgetInfo.histoAddress < widgetInfo.histos.size())
            {

                menu.addAction(QSL("Open 1D List View"), m_q, [this, widgetInfo]() {
                    // always creates a new window
                    auto widget = new Histo1DListWidget(widgetInfo.histos);
                    widget->setContext(m_context);

                    if (widgetInfo.calib)
                    {
                        widget->setCalibration(widgetInfo.calib);
                    }

                    {
                        auto context = m_context;
                        widget->setSink(widgetInfo.sink, [context]
                                        (const std::shared_ptr<Histo1DSink> &sink) {
                            context->analysisOperatorEdited(sink);
                        });
                    }

                    m_context->addObjectWidget(widget, widgetInfo.sink.get(),
                                               widgetInfo.sink->getId().toString());

                });
            }

            if (widgetInfo.histos.size())
            {
                menu.addAction(QSL("Open 2D Combined View"), m_q, [this, widgetInfo]() {
                    auto widget = new Histo2DWidget(widgetInfo.sink, m_context);
                    widget->setContext(m_context);
                    m_context->addWidget(widget,
                                         widgetInfo.sink->getId().toString() + QSL("_2dCombined"));
                });
            }
        }

        if (activeNode->type() == NodeType_Histo2DSink)
        {
            if (auto histoSink = qobject_cast<Histo2DSink *>(get_qobject(activeNode)))
            {
                auto histo = histoSink->m_histo;
                if (histo)
                {
                    auto sinkPtr = std::dynamic_pointer_cast<Histo2DSink>(
                        histoSink->shared_from_this());

                    menu.addAction(QSL("Open Histogram"), m_q, [this, histo, sinkPtr, userLevel]() {

                        if (!m_context->hasObjectWidget(sinkPtr.get())
                            || QGuiApplication::keyboardModifiers() & Qt::ControlModifier)
                        {
                            auto histoPtr = sinkPtr->m_histo;
                            auto widget = new Histo2DWidget(histoPtr);

                            auto context = m_context;
                            auto eventId = m_eventId;

                            widget->setSink(
                                sinkPtr,
                                // addSinkCallback
                                [context, eventId, userLevel] (const std::shared_ptr<Histo2DSink> &sink) {
                                    context->addAnalysisOperator(eventId, sink, userLevel);
                                },
                                // sinkModifiedCallback
                                [context] (const std::shared_ptr<Histo2DSink> &sink) {
                                    context->analysisOperatorEdited(sink);
                                },
                                // makeUniqueOperatorNameFunction
                                [context] (const QString &name) {
                                    return make_unique_operator_name(context->getAnalysis(), name);
                                });

                            widget->setContext(m_context);

                            m_context->addObjectWidget(widget, sinkPtr.get(), sinkPtr->getId().toString());
                        }
                        else
                        {
                            m_context->activateObjectWidget(sinkPtr.get());
                        }
                    });

                    menu.addAction(
                        QSL("Open Histogram in new window"), m_q,
                        [this, histo, sinkPtr, userLevel]() {

                            auto histoPtr = sinkPtr->m_histo;
                            auto widget = new Histo2DWidget(histoPtr);

                            auto context = m_context;
                            auto eventId = m_eventId;

                            widget->setSink(
                                sinkPtr,
                                // addSinkCallback
                                [context, eventId, userLevel] (const std::shared_ptr<Histo2DSink> &sink) {
                                    context->addAnalysisOperator(eventId, sink, userLevel);
                                },
                                // sinkModifiedCallback
                                [context] (const std::shared_ptr<Histo2DSink> &sink) {
                                    context->analysisOperatorEdited(sink);
                                },
                                // makeUniqueOperatorNameFunction
                                [context] (const QString &name) {
                                    return make_unique_operator_name(context->getAnalysis(), name);
                                });

                            widget->setContext(m_context);

                            m_context->addObjectWidget(widget, sinkPtr.get(),
                                                       sinkPtr->getId().toString());
                        });
                }
            }
        }

        if (auto sinkPtr = get_shared_analysis_object<ExportSink>(activeNode))
        {
            menu.addAction("Open Status Monitor", m_q, [this, sinkPtr]() {
                if (!m_context->hasObjectWidget(sinkPtr.get())
                    || QGuiApplication::keyboardModifiers() & Qt::ControlModifier)
                {
                    auto widget = new ExportSinkStatusMonitor(sinkPtr, m_context);
                    m_context->addObjectWidget(widget, sinkPtr.get(), sinkPtr->getId().toString());
                }
                else
                {
                    m_context->activateObjectWidget(sinkPtr.get());
                }
            });
        }

        if (auto dir = get_shared_analysis_object<Directory>(activeNode))
        {
            auto actionNew = menu.addAction(QSL("New"));
            actionNew->setMenu(make_menu_new(&menu, dir));
            auto before = menu.actions().value(0);
            menu.insertAction(before, actionNew);

            menu.addAction(QIcon(QSL(":/document-rename.png")), QSL("Rename"), [activeNode] () {
                if (auto tw = activeNode->treeWidget())
                {
                    tw->editItem(activeNode);
                }
            });
        }

        switch (activeNode->type())
        {
            case NodeType_Operator:
            case NodeType_Histo1DSink:
            case NodeType_Histo2DSink:
            case NodeType_Sink:
                if (auto op = get_shared_analysis_object<OperatorInterface>(activeNode))
                {
                    menu.addSeparator();
                    // Edit Display Operator
                    menu.addAction(QIcon(":/pencil.png"), QSL("&Edit"), [this, userLevel, op]() {
                        auto dialog = operator_editor_factory(
                            op, userLevel, ObjectEditorMode::Edit, DirectoryPtr(), m_q);

                        //POS dialog->move(QCursor::pos());
                        dialog->setAttribute(Qt::WA_DeleteOnClose);
                        dialog->show();
                        m_uniqueWidget = dialog;
                        clearAllTreeSelections();
                        clearAllToDefaultNodeHighlights();
                    });
                }

                menu.addAction(QIcon(QSL(":/document-rename.png")), QSL("Rename"), [activeNode] () {
                    if (auto tw = activeNode->treeWidget())
                    {
                        tw->editItem(activeNode);
                    }
                });

                break;
        }
    }
    else
    {
        auto actionNew = menu.addAction(QSL("New"));
        actionNew->setMenu(make_menu_new(&menu));
        auto before = menu.actions().value(0);
        menu.insertAction(before, actionNew);
    }

    // Copy/Paste
    {
        menu.addSeparator();

        QAction *action;

        action = menu.addAction(
            QIcon::fromTheme("edit-copy"), "Copy",
            [this, globalSelectedObjects] {
                copyToClipboard(globalSelectedObjects);
            }, QKeySequence::Copy);

        action->setEnabled(!globalSelectedObjects.isEmpty());

        action = menu.addAction(
            QIcon::fromTheme("edit-paste"), "Paste",
            [this, tree] {
                pasteFromClipboard(tree);
            }, QKeySequence::Paste);

        action->setEnabled(canPaste());
    }

    // sink enable/disable
    {
        auto selectedSinks = objects_from_nodes<SinkInterface>(getAllSelectedNodes());

        if (!selectedSinks.isEmpty())
        {
            menu.addSeparator();

            menu.addAction("E&nable selected", [this, selectedSinks] {
                setSinksEnabled(selectedSinks, true);
            });

            menu.addAction("&Disable selected", [this, selectedSinks] {
                setSinksEnabled(selectedSinks, false);
            });
        }
    }

    if (!globalSelectedObjects.isEmpty())
    {
        menu.addSeparator();
        menu.addAction(
            QIcon::fromTheme("edit-delete"), "Remove selected",
            [this, globalSelectedObjects] {
                removeObjects(globalSelectedObjects);
            });
    }

    if (!menu.isEmpty())
    {
        menu.exec(tree->mapToGlobal(pos));
    }
}

void EventWidgetPrivate::doRawDataSinkTreeContextMenu(QTreeWidget *tree, QPoint pos, s32 userLevel)
{
    assert(userLevel == 0);

    if (m_uniqueWidget) return;

    auto globalSelectedObjects = getAllSelectedObjects();
    auto activeNode = tree->itemAt(pos);

    QMenu menu;

    if (!activeNode || activeNode->type() == NodeType_Module)
    {
        auto menuNew = new QMenu(&menu);

        auto add_newSinkAction =
            [this, &menu, menuNew, userLevel] (const QString &title, auto op) {
                auto icon = make_operator_icon(op.get());
                // New Display Operator
                menuNew->addAction(icon, title, &menu, [this, userLevel, op]() {
                    auto dialog = operator_editor_factory(
                        op, userLevel, ObjectEditorMode::New, DirectoryPtr(), m_q);

                    //POS dialog->move(QCursor::pos());
                    dialog->setAttribute(Qt::WA_DeleteOnClose);
                    dialog->show();
                    m_uniqueWidget = dialog;
                    clearAllTreeSelections();
                    clearAllToDefaultNodeHighlights();
                });
            };

        QVector<OperatorPtr> sinks = {
            std::make_shared<Histo1DSink>(),
            std::make_shared<RateMonitorSink>()
        };

        for (auto &sink: sinks)
        {
            add_newSinkAction(sink->getDisplayName(), sink);
        }

        auto actionNew = menu.addAction(QSL("New"));
        actionNew->setMenu(menuNew);
        auto before = menu.actions().value(0);
        menu.insertAction(before, actionNew);
    }

    if (activeNode && activeNode->type() == NodeType_Histo1D)
    {
        Histo1DWidgetInfo widgetInfo = getHisto1DWidgetInfoFromNode(activeNode);
        Q_ASSERT(widgetInfo.sink);

        if (widgetInfo.histoAddress < widgetInfo.histos.size())
        {
            menu.addAction(QSL("Open Histogram"), m_q, [this, widgetInfo]() {

                if (!m_context->hasObjectWidget(widgetInfo.sink.get())
                    || QGuiApplication::keyboardModifiers() & Qt::ControlModifier)
                {
                    auto widget = new Histo1DListWidget(widgetInfo.histos);
                    widget->setContext(m_context);

                    if (widgetInfo.calib)
                    {
                        widget->setCalibration(widgetInfo.calib);
                    }

                    {
                        auto context = m_context;
                        widget->setSink(widgetInfo.sink, [context]
                                        (const std::shared_ptr<Histo1DSink> &sink) {
                                            context->analysisOperatorEdited(sink);
                                        });
                    }

                    widget->selectHistogram(widgetInfo.histoAddress);

                    m_context->addObjectWidget(widget, widgetInfo.sink.get(),
                                               widgetInfo.sink->getId().toString());
                }
                else if (auto widget = qobject_cast<Histo1DListWidget *>(
                        m_context->getObjectWidget(widgetInfo.sink.get())))
                {
                    widget->selectHistogram(widgetInfo.histoAddress);
                    show_and_activate(widget);
                }
            });

            menu.addAction(
                QSL("Open Histogram in new window"), m_q, [this, widgetInfo]() {

                    auto widget = new Histo1DListWidget(widgetInfo.histos);
                    widget->setContext(m_context);

                    if (widgetInfo.calib)
                    {
                        widget->setCalibration(widgetInfo.calib);
                    }

                    {
                        auto context = m_context;
                        widget->setSink(widgetInfo.sink,
                                        [context] (const std::shared_ptr<Histo1DSink> &sink) {
                            context->analysisOperatorEdited(sink);
                        });
                    }

                    widget->selectHistogram(widgetInfo.histoAddress);

                    m_context->addObjectWidget(widget, widgetInfo.sink.get(),
                                               widgetInfo.sink->getId().toString());
                });
        }
    }
    else if (activeNode && activeNode->type() == NodeType_Histo1DSink)
    {
        Histo1DWidgetInfo widgetInfo = getHisto1DWidgetInfoFromNode(activeNode);
        Q_ASSERT(widgetInfo.sink);

        if (widgetInfo.histoAddress < widgetInfo.histos.size())
        {

            menu.addAction(QSL("Open 1D List View"), m_q, [this, widgetInfo]() {
                // always creates a new window
                auto widget = new Histo1DListWidget(widgetInfo.histos);
                widget->setContext(m_context);

                if (widgetInfo.calib)
                {
                    widget->setCalibration(widgetInfo.calib);
                }

                {
                    auto context = m_context;
                    widget->setSink(widgetInfo.sink,
                                    [context] (const std::shared_ptr<Histo1DSink> &sink) {
                        context->analysisOperatorEdited(sink);
                    });
                }

                m_context->addObjectWidget(widget, widgetInfo.sink.get(),
                                           widgetInfo.sink->getId().toString());
            });
        }

        if (widgetInfo.histos.size())
        {
            menu.addAction(QSL("Open 2D Combined View"), m_q, [this, widgetInfo]() {
                auto widget = new Histo2DWidget(widgetInfo.sink, m_context);
                widget->setContext(m_context);
                m_context->addWidget(widget, widgetInfo.sink->getId().toString() + QSL("_2dCombined"));
            });
        }
    }
    else if (activeNode && activeNode->type() == NodeType_Sink)
    {
        if (auto rms = get_shared_analysis_object<RateMonitorSink>(activeNode))
        {
            menu.addAction(QSL("Open Rate Monitor"), m_q, [this, rms]() {

                if (!m_context->hasObjectWidget(rms.get())
                    || QGuiApplication::keyboardModifiers() & Qt::ControlModifier)
                {
                    auto context = m_context;
                    auto widget = new RateMonitorWidget(rms->getRateSamplers());

                    widget->setSink(rms, [context](const std::shared_ptr<RateMonitorSink> &sink) {
                        context->analysisOperatorEdited(sink);
                    });

                    widget->setPlotExportDirectory(
                        m_context->getWorkspacePath(QSL("PlotsDirectory")));

                    m_context->addObjectWidget(widget, rms.get(), rms->getId().toString());
                }
                else
                {
                    m_context->activateObjectWidget(rms.get());
                }
            });
        }
    }


    if (activeNode)
    {
        switch (activeNode->type())
        {
            case NodeType_Operator:
            case NodeType_Histo1DSink:
            case NodeType_Histo2DSink:
            case NodeType_Sink:
                if (auto op = get_shared_analysis_object<OperatorInterface>(activeNode))
                {
                    menu.addSeparator();
                    // Edit Display Operator
                    menu.addAction(QIcon(":/pencil.png"), QSL("&Edit"), [this, userLevel, op]() {
                        auto dialog = operator_editor_factory(
                            op, userLevel, ObjectEditorMode::Edit, DirectoryPtr(), m_q);

                        //POS dialog->move(QCursor::pos());
                        dialog->setAttribute(Qt::WA_DeleteOnClose);
                        dialog->show();
                        m_uniqueWidget = dialog;
                        clearAllTreeSelections();
                        clearAllToDefaultNodeHighlights();
                    });
                }

                menu.addAction(QIcon(QSL(":/document-rename.png")), QSL("Rename"), [activeNode] () {
                    if (auto tw = activeNode->treeWidget())
                    {
                        tw->editItem(activeNode);
                    }
                });

                break;
        }
    }

    // Copy/Paste
    {
        menu.addSeparator();

        QAction *action;

        action = menu.addAction(
            QIcon::fromTheme("edit-copy"), "Copy",
            [this, globalSelectedObjects] {
                copyToClipboard(globalSelectedObjects);
            }, QKeySequence::Copy);

        action->setEnabled(!globalSelectedObjects.isEmpty());

        action = menu.addAction(
            QIcon::fromTheme("edit-paste"), "Paste",
            [this, tree] {
                pasteFromClipboard(tree);
            }, QKeySequence::Paste);

        action->setEnabled(canPaste());
    }

    // sink enable/disable
    {
        auto selectedSinks = objects_from_nodes<SinkInterface>(getAllSelectedNodes());

        if (!selectedSinks.isEmpty())
        {
            menu.addSeparator();

            menu.addAction("E&nable selected", [this, selectedSinks] {
                setSinksEnabled(selectedSinks, true);
            });

            menu.addAction("&Disable selected", [this, selectedSinks] {
                setSinksEnabled(selectedSinks, false);
            });
        }
    }

    if (!globalSelectedObjects.isEmpty())
    {
        // TODO: add a copy action
        menu.addSeparator();
        menu.addAction(
            QIcon::fromTheme("edit-delete"), "Remove selected",
            [this, globalSelectedObjects] {
                removeObjects(globalSelectedObjects);
            });
    }

    if (!menu.isEmpty())
    {
        menu.exec(tree->mapToGlobal(pos));
    }
}

void EventWidgetPrivate::modeChanged()
{
    switch (m_mode)
    {
        case Default:
            {
                Q_ASSERT(m_inputSelectInfo.userLevel < m_levelTrees.size());
                clearAllToDefaultNodeHighlights();
            } break;

        case SelectInput:
            // highlight valid sources
            {
                Q_ASSERT(m_inputSelectInfo.userLevel < m_levelTrees.size());

                clearAllTreeSelections();

                const bool isSink = qobject_cast<SinkInterface *>(
                    m_inputSelectInfo.slot->parentOperator);

                for (auto &trees: m_levelTrees)
                {
                    if (isSink ||
                        (getUserLevelForTree(trees.operatorTree) <= m_inputSelectInfo.userLevel))
                    {
                        highlightValidInputNodes(trees.operatorTree->invisibleRootItem());
                    }
                }
            } break;
    }

    updateActions();
}

static bool forward_path_exists(PipeSourceInterface *from, PipeSourceInterface *to)
{
    if (!from) return false;
    if (!to) return false;


    for (s32 oi = 0; oi < from->getNumberOfOutputs(); oi++)
    {
        auto outPipe = from->getOutput(oi);

        for (auto destSlot: outPipe->getDestinations())
        {
            if (destSlot->parentOperator == to)
                return true;
            if (destSlot->parentOperator && forward_path_exists(destSlot->parentOperator, to))
                return true;
        }
    }

    return false;
}

static bool is_valid_input_node(QTreeWidgetItem *node, Slot *slot,
                                QSet<PipeSourceInterface *> additionalInvalidSources)
{
    PipeSourceInterface *dstObject = slot->parentOperator;
    Q_ASSERT(dstObject);

    PipeSourceInterface *srcObject = nullptr;

    switch (node->type())
    {
        case NodeType_Operator:
            {
                srcObject = get_pointer<PipeSourceInterface>(node);
                Q_ASSERT(srcObject);
            } break;
        case NodeType_OutputPipe:
        case NodeType_OutputPipeParameter:
            {
                auto pipe = get_pointer<Pipe>(node);
                srcObject = pipe->source;
                Q_ASSERT(srcObject);
            } break;
    }

    bool result = false;

    if (srcObject == dstObject)
    {
        // do not allow direct self-connections! :)
        result = false;
    }
    else if (additionalInvalidSources.contains(srcObject))
    {
        // manually given pipe sources to ignore
        result = false;
    }
    else if (forward_path_exists(dstObject, srcObject))
    {
        result = false;
    }
    else if ((slot->acceptedInputTypes & InputType::Array)
        && (node->type() == NodeType_Operator || node->type() == NodeType_Source))
    {
        // Highlight operator and source nodes only if they have exactly a
        // single output.
        PipeSourceInterface *pipeSource = get_pointer<PipeSourceInterface>(node);
        if (pipeSource->getNumberOfOutputs() == 1)
        {
            result = true;
        }
    }
    else if ((slot->acceptedInputTypes & InputType::Array)
             && node->type() == NodeType_OutputPipe)
    {
        result = true;
    }
    else if ((slot->acceptedInputTypes & InputType::Value)
             && node->type() == NodeType_OutputPipeParameter)
    {
        result = true;
    }

    return result;
}

static const QColor ValidInputNodeColor         = QColor("lightgreen");
static const QColor InputNodeOfColor            = QColor(0x90, 0xEE, 0x90, 255.0/3); // lightgreen but with some alpha
static const QColor ChildIsInputNodeOfColor     = QColor(0x90, 0xEE, 0x90, 255.0/6);

static const QColor OutputNodeOfColor           = QColor(0x00, 0x00, 0xCD, 255.0/3); // mediumblue with some alpha
static const QColor ChildIsOutputNodeOfColor    = QColor(0x00, 0x00, 0xCD, 255.0/6);

static const QColor MissingInputColor           = QColor(0xB2, 0x22, 0x22, 255.0/3); // firebrick with some alpha

void EventWidgetPrivate::highlightValidInputNodes(QTreeWidgetItem *node)
{
    if (is_valid_input_node(node, m_inputSelectInfo.slot, m_inputSelectInfo.additionalInvalidSources))
    {
        node->setBackground(0, ValidInputNodeColor);
    }

    for (s32 childIndex = 0; childIndex < node->childCount(); ++childIndex)
    {
        // recurse
        auto child = node->child(childIndex);
        highlightValidInputNodes(child);
    }
}

static bool isSourceNodeOf(QTreeWidgetItem *node, Slot *slot)
{
    PipeSourceInterface *srcObject = nullptr;

    switch (node->type())
    {
        case NodeType_Source:
        case NodeType_Operator:
            {
                srcObject = get_pointer<PipeSourceInterface>(node);
                Q_ASSERT(srcObject);
            } break;

        case NodeType_OutputPipe:
        case NodeType_OutputPipeParameter:
            {
                auto pipe = get_pointer<Pipe>(node);
                srcObject = pipe->source;
                Q_ASSERT(srcObject);
            } break;
    }

    bool result = false;

    if (slot->inputPipe->source == srcObject)
    {
        if (slot->paramIndex == Slot::NoParamIndex && node->type() != NodeType_OutputPipeParameter)
        {
            result = true;
        }
        else if (slot->paramIndex != Slot::NoParamIndex && node->type() == NodeType_OutputPipeParameter)
        {
            s32 nodeParamAddress = node->data(0, DataRole_ParameterIndex).toInt();
            result = (nodeParamAddress == slot->paramIndex);
        }
    }

    return result;
}

static bool isOutputNodeOf(QTreeWidgetItem *node, PipeSourceInterface *ps)
{
    OperatorInterface *dstObject = nullptr;

    switch (node->type())
    {
        case NodeType_Operator:
        case NodeType_Histo1DSink:
        case NodeType_Histo2DSink:
        case NodeType_Sink:
            {
                dstObject = get_pointer<OperatorInterface>(node);
                Q_ASSERT(dstObject);
            } break;
    }

    bool result = false;

    if (dstObject)
    {
        for (s32 slotIndex = 0; slotIndex < dstObject->getNumberOfSlots(); ++slotIndex)
        {
            Slot *slot = dstObject->getSlot(slotIndex);

            if (slot->inputPipe)
            {
                for (s32 outputIndex = 0; outputIndex < ps->getNumberOfOutputs(); ++outputIndex)
                {
                    Pipe *pipe = ps->getOutput(outputIndex);
                    if (slot->inputPipe == pipe)
                    {
                        result = true;
                        break;
                    }
                }
            }
        }
    }

    return result;
}

// Returns true if this node or any of its children represent an input of the
// given operator.
static bool highlightInputNodes(OperatorInterface *op, QTreeWidgetItem *node)
{
    bool result = false;

    for (s32 childIndex = 0; childIndex < node->childCount(); ++childIndex)
    {
        // recurse
        auto child = node->child(childIndex);
        result = highlightInputNodes(op, child) || result;
    }

    if (result)
    {
        node->setBackground(0, ChildIsInputNodeOfColor);
    }

    for (s32 slotIndex = 0; slotIndex < op->getNumberOfSlots(); ++slotIndex)
    {
        Slot *slot = op->getSlot(slotIndex);
        if (slot->inputPipe && isSourceNodeOf(node, slot))
        {
            node->setBackground(0, InputNodeOfColor);
            result = true;
        }
    }

    return result;
}

// Returns true if this node or any of its children are connected to an output of the
// given pipe source.
static bool highlightOutputNodes(PipeSourceInterface *ps, QTreeWidgetItem *node)
{
    bool result = false;

    for (s32 childIndex = 0; childIndex < node->childCount(); ++childIndex)
    {
        // recurse
        auto child = node->child(childIndex);
        result = highlightOutputNodes(ps, child) || result;
    }

    if (result)
    {
        node->setBackground(0, ChildIsOutputNodeOfColor);
    }

    if (isOutputNodeOf(node, ps))
    {
        node->setBackground(0, OutputNodeOfColor);
        result = true;
    }

    return result;
}

void EventWidgetPrivate::highlightInputNodes(OperatorInterface *op)
{
    for (auto trees: m_levelTrees)
    {
        // Without the namespace prefix the compiler can't find
        // highlightInputNodes()...
        analysis::highlightInputNodes(op, trees.operatorTree->invisibleRootItem());
    }
}

void EventWidgetPrivate::highlightOutputNodes(PipeSourceInterface *ps)
{
    for (auto trees: m_levelTrees)
    {
        analysis::highlightOutputNodes(ps, trees.operatorTree->invisibleRootItem());
        analysis::highlightOutputNodes(ps, trees.sinkTree->invisibleRootItem());
    }
}

void EventWidgetPrivate::clearToDefaultNodeHighlights(QTreeWidgetItem *node)
{
    node->setBackground(0, QBrush());

    for (s32 childIndex = 0; childIndex < node->childCount(); ++childIndex)
    {
        // recurse
        auto child = node->child(childIndex);
        clearToDefaultNodeHighlights(child);
    }

    switch (node->type())
    {
        case NodeType_Operator:
        case NodeType_Histo1DSink:
        case NodeType_Histo2DSink:
        case NodeType_Sink:
            {
                auto op = get_pointer<OperatorInterface>(node);
                for (auto slotIndex = 0; slotIndex < op->getNumberOfSlots(); ++slotIndex)
                {
                    Slot *slot = op->getSlot(slotIndex);

                    Q_ASSERT(slot);

                    if (!slot->isParamIndexInRange() && !slot->isOptional)
                    {
                        node->setBackground(0, MissingInputColor);
                        break;
                    }
                }
            } break;
    }

    switch (node->type())
    {
        case NodeType_Histo1DSink:
        case NodeType_Histo2DSink:
        case NodeType_Sink:
            {
                auto sink = get_pointer<SinkInterface>(node);

                if (!sink->isEnabled())
                {
                    auto font = node->font(0);
                    font.setStrikeOut(true);
                    node->setFont(0, font);
                }
            } break;
    }
}

void EventWidgetPrivate::clearAllToDefaultNodeHighlights()
{
    for (auto trees: m_levelTrees)
    {
        clearToDefaultNodeHighlights(trees.operatorTree->invisibleRootItem());
        clearToDefaultNodeHighlights(trees.sinkTree->invisibleRootItem());
    }
}

void EventWidgetPrivate::onNodeClicked(TreeNode *node, int column, s32 userLevel)
{
    switch (node->type())
    {
        case NodeType_Source:
        case NodeType_Operator:
        case NodeType_Histo1DSink:
        case NodeType_Histo2DSink:
        case NodeType_Sink:
        case NodeType_Directory:
            if (auto obj = get_analysis_object(node))
            {
                qDebug() << "click on object: id =" << obj->getId()
                    << ", class =" << obj->metaObject()->className()
                    << ", flags =" << to_string(obj->getObjectFlags())
                    << ", ulvl  =" << obj->getUserLevel()
                    ;
            }
            break;
    }

    switch (m_mode)
    {
        case Default:
            {
                auto kmods = QGuiApplication::keyboardModifiers();

                if (!(kmods & (Qt::ControlModifier | Qt::ShiftModifier)))
                {
                    clearTreeSelectionsExcept(node->treeWidget());
                }

                clearAllToDefaultNodeHighlights();

                switch (node->type())
                {
                    case NodeType_Operator:
                    case NodeType_Histo1DSink:
                    case NodeType_Histo2DSink:
                    case NodeType_Sink:
                        {
                            auto op = get_pointer<OperatorInterface>(node);
                            highlightInputNodes(op);

                            qDebug() << "Object Info: id =" << op->getId()
                                << ", class =" << op->metaObject()->className()
                                << ", #slots =" << op->getNumberOfSlots();

                            for (s32 si = 0; si < op->getNumberOfSlots(); si++)
                            {
                                auto slot = op->getSlot(si);
                                QString inputObjectId = QSL("<none>");

                                if (slot->isConnected())
                                {
                                    inputObjectId = slot->inputPipe->getSource()->getId().toString();
                                }

                                qDebug() << " Slot" << si << ": isParamIndexInRange() =" << slot->isParamIndexInRange()
                                    << ", isConnected() =" << slot->isConnected()
                                    << ", sourceId =" << inputObjectId;
                            }


                        } break;
                }

                switch (node->type())
                {
                    case NodeType_Source:
                    case NodeType_Operator:
                        {
                            auto ps = get_pointer<PipeSourceInterface>(node);
                            highlightOutputNodes(ps);
                        } break;
                }
            } break;

        case SelectInput:
            {
                clearTreeSelectionsExcept(node->treeWidget());

                const bool isSink = qobject_cast<SinkInterface *>(
                    m_inputSelectInfo.slot->parentOperator);

                if (is_valid_input_node(node, m_inputSelectInfo.slot,
                                     m_inputSelectInfo.additionalInvalidSources)
                    && (isSink || (getUserLevelForTree(node->treeWidget())
                                   <= m_inputSelectInfo.userLevel)))
                {
                    Slot *slot = m_inputSelectInfo.slot;
                    Q_ASSERT(slot);

                    Pipe *selectedPipe = nullptr;
                    s32 selectedParamIndex = Slot::NoParamIndex;

                    switch (node->type())
                    {
                        /* Click on a Source or Operator node: use output[0]
                         * and connect the whole array. */
                        case NodeType_Source:
                        case NodeType_Operator:
                            {
                                Q_ASSERT(slot->acceptedInputTypes & InputType::Array);

                                PipeSourceInterface *source = get_pointer<PipeSourceInterface>(node);

                                selectedPipe       = source->getOutput(0);
                                selectedParamIndex = Slot::NoParamIndex;

                                //slot->connectPipe(source->getOutput(0), Slot::NoParamIndex);
                            } break;

                        /* Click on a specific output of an object. */
                        case NodeType_OutputPipe:
                            {
                                Q_ASSERT(slot->acceptedInputTypes & InputType::Array);
                                Q_ASSERT(slot->parentOperator);

                                selectedPipe       = get_pointer<Pipe>(node);
                                selectedParamIndex = Slot::NoParamIndex;

                                //slot->connectPipe(pipe, Slot::NoParamIndex);
                            } break;

                        /* Click on a specific parameter index. */
                        case NodeType_OutputPipeParameter:
                            {
                                Q_ASSERT(slot->acceptedInputTypes & InputType::Value);

                                selectedPipe       = get_pointer<Pipe>(node);
                                selectedParamIndex = node->data(0, DataRole_ParameterIndex).toInt();
                            } break;

                        InvalidDefaultCase;
                    }

                    Q_ASSERT(selectedPipe);
                    Q_ASSERT(m_inputSelectInfo.callback);

                    // tell the widget that initiated the select that we're done
                    if (m_inputSelectInfo.callback)
                    {
                        qDebug() << __PRETTY_FUNCTION__ << "invoking selectInputCallback:"
                            << slot << selectedPipe << selectedParamIndex;
                        m_inputSelectInfo.callback(slot, selectedPipe, selectedParamIndex);
                    }

                    // leave SelectInput mode
                    m_mode = Default;
                    m_inputSelectInfo.callback = nullptr;
                    modeChanged();
                }
            } break;
    }
}

void EventWidgetPrivate::onNodeDoubleClicked(TreeNode *node, int column, s32 userLevel)
{
    if (m_mode == Default)
    {
        switch (node->type())
        {
            case NodeType_Histo1D:
                {
                    Histo1DWidgetInfo widgetInfo = getHisto1DWidgetInfoFromNode(node);
                    Q_ASSERT(widgetInfo.sink);

                    if (widgetInfo.histoAddress >= widgetInfo.histos.size())
                        break;

                    if (!widgetInfo.histos[widgetInfo.histoAddress])
                        break;


                    if (!m_context->hasObjectWidget(widgetInfo.sink.get())
                        || QGuiApplication::keyboardModifiers() & Qt::ControlModifier)
                    {
                        auto widget = new Histo1DListWidget(widgetInfo.histos);
                        widget->setContext(m_context);

                        if (widgetInfo.calib)
                        {
                            widget->setCalibration(widgetInfo.calib);
                        }

                        {
                            auto context = m_context;
                            widget->setSink(widgetInfo.sink, [context] (const std::shared_ptr<Histo1DSink> &sink) {
                                context->analysisOperatorEdited(sink);
                            });
                        }

                        widget->selectHistogram(widgetInfo.histoAddress);

                        m_context->addObjectWidget(widget, widgetInfo.sink.get(),
                                                   widgetInfo.sink->getId().toString());
                    }
                    else if (auto widget = qobject_cast<Histo1DListWidget *>(
                            m_context->getObjectWidget(widgetInfo.sink.get())))
                    {
                        widget->selectHistogram(widgetInfo.histoAddress);
                        show_and_activate(widget);
                    }
                } break;

            case NodeType_Histo1DSink:
                {
                    Histo1DWidgetInfo widgetInfo = getHisto1DWidgetInfoFromNode(node);
                    Q_ASSERT(widgetInfo.sink);

                    if (widgetInfo.histos.size())
                    {
                        if (!m_context->hasObjectWidget(widgetInfo.sink.get())
                            || QGuiApplication::keyboardModifiers() & Qt::ControlModifier)
                        {
                            auto widget = new Histo1DListWidget(widgetInfo.histos);
                            widget->setContext(m_context);

                            if (widgetInfo.calib)
                            {
                                widget->setCalibration(widgetInfo.calib);
                            }

                            {
                                auto context = m_context;
                                widget->setSink(widgetInfo.sink,
                                                [context] (const std::shared_ptr<Histo1DSink> &sink) {
                                    context->analysisOperatorEdited(sink);
                                });
                            }

                            m_context->addObjectWidget(widget, widgetInfo.sink.get(),
                                                       widgetInfo.sink->getId().toString());
                        }
                        else
                        {
                            m_context->activateObjectWidget(widgetInfo.sink.get());
                        }
                    }
                } break;

            case NodeType_Histo2DSink:
                {
                    auto sinkPtr = std::dynamic_pointer_cast<Histo2DSink>(
                        get_pointer<Histo2DSink>(node)->shared_from_this());

                    if (!sinkPtr->m_histo)
                        break;

                    if (!m_context->hasObjectWidget(sinkPtr.get())
                        || QGuiApplication::keyboardModifiers() & Qt::ControlModifier)
                    {
                        auto histoPtr = sinkPtr->m_histo;
                        auto widget = new Histo2DWidget(histoPtr);

                        auto context = m_context;
                        auto eventId = m_eventId;

                        widget->setSink(
                            sinkPtr,
                            // addSinkCallback
                            [context, eventId, userLevel] (const std::shared_ptr<Histo2DSink> &sink) {
                                context->addAnalysisOperator(eventId, sink, userLevel);
                            },
                            // sinkModifiedCallback
                            [context] (const std::shared_ptr<Histo2DSink> &sink) {
                                context->analysisOperatorEdited(sink);
                            },
                            // makeUniqueOperatorNameFunction
                            [context] (const QString &name) {
                                return make_unique_operator_name(context->getAnalysis(), name);
                        });

                        widget->setContext(m_context);

                        m_context->addObjectWidget(widget, sinkPtr.get(), sinkPtr->getId().toString());
                    }
                    else
                    {
                        m_context->activateObjectWidget(sinkPtr.get());
                    }
                } break;

            case NodeType_Sink:
                if (auto rms = get_shared_analysis_object<RateMonitorSink>(node))
                {
                    if (!m_context->hasObjectWidget(rms.get())
                        || QGuiApplication::keyboardModifiers() & Qt::ControlModifier)
                    {
                        auto context = m_context;
                        auto widget = new RateMonitorWidget(rms->getRateSamplers());

                        widget->setSink(rms, [context](const std::shared_ptr<RateMonitorSink> &sink) {
                            context->analysisOperatorEdited(sink);
                        });

                        widget->setPlotExportDirectory(
                            m_context->getWorkspacePath(QSL("PlotsDirectory")));

                        m_context->addObjectWidget(widget, rms.get(), rms->getId().toString());
                    }
                    else
                    {
                        m_context->activateObjectWidget(rms.get());
                    }
                }
                else if (auto ex = get_shared_analysis_object<ExportSink>(node))
                {
                    if (!m_context->hasObjectWidget(ex.get())
                        || QGuiApplication::keyboardModifiers() & Qt::ControlModifier)
                    {
                        auto widget = new ExportSinkStatusMonitor(ex, m_context);
                        m_context->addObjectWidget(widget, ex.get(), ex->getId().toString());
                    }
                    else
                    {
                        m_context->activateObjectWidget(ex.get());
                    }
                } break;

            case NodeType_OutputPipe:
                if (auto pipe = get_pointer<Pipe>(node))
                {
                    makeAndShowPipeDisplay(pipe);
                } break;

            case NodeType_Operator:
                if (!m_uniqueWidget)
                {
                    if (auto op = get_shared_analysis_object<OperatorInterface>(node))
                    {
                        auto dialog = operator_editor_factory(
                            op, userLevel, ObjectEditorMode::Edit, DirectoryPtr(), m_q);

                        //POS dialog->move(QCursor::pos());
                        dialog->setAttribute(Qt::WA_DeleteOnClose);
                        dialog->show();
                        m_uniqueWidget = dialog;
                        clearAllTreeSelections();
                        clearAllToDefaultNodeHighlights();
                    }
                } break;

            case NodeType_Source:
                if (!m_uniqueWidget)
                {
                    if (auto srcPtr = get_shared_analysis_object<SourceInterface>(node))
                    {
                        Q_ASSERT_X(srcPtr->getNumberOfOutputs() == 1,
                                   "doOperatorTreeContextMenu",
                                   "data sources with multiple outputs are not supported");

                        auto moduleNode = node->parent();
                        ModuleConfig *moduleConfig = nullptr;

                        if (moduleNode && moduleNode->type() == NodeType_Module)
                            moduleConfig = get_pointer<ModuleConfig>(moduleNode);

                        if (moduleConfig)
                        {
                            auto dialog = datasource_editor_factory(
                                srcPtr, userLevel, ObjectEditorMode::Edit, moduleConfig, m_q);

                            assert(dialog);

                            //POS dialog->move(QCursor::pos());
                            dialog->setAttribute(Qt::WA_DeleteOnClose);
                            dialog->show();
                            m_uniqueWidget = dialog;
                            clearAllTreeSelections();
                            clearAllToDefaultNodeHighlights();
                        }
                    }
                } break;
        }
    }
}

void EventWidgetPrivate::onNodeChanged(TreeNode *node, int column, s32 userLevel)
{
    if (column != 0)
        return;

    switch (node->type())
    {
        case NodeType_Source:
        case NodeType_Operator:
        case NodeType_Histo1DSink:
        case NodeType_Histo2DSink:
        case NodeType_Sink:
        case NodeType_Directory:
            break;

        default:
            return;
    }

    //qDebug() << __PRETTY_FUNCTION__
    //    << "node =" << node << ", col =" << column << ", userLevel =" << userLevel;

    if (auto obj = get_pointer<AnalysisObject>(node))
    {
        auto value    = node->data(0, Qt::EditRole).toString();
        bool modified = value != obj->objectName();

        //qDebug() << __PRETTY_FUNCTION__
        //    << "node =" << node
        //    << ", value =" << value
        //    << ", objName =" << obj->objectName()
        //    << ", modified =" << modified;

        if (modified)
        {
            obj->setObjectName(value);
            m_q->getAnalysis()->setModified(true);

            if (auto op = qobject_cast<OperatorInterface *>(obj))
            {
                node->setData(0, Qt::DisplayRole, QString("<b>%1</b> %2").arg(
                        op->getShortName(),
                        op->objectName()));
            }
            else
            {
                node->setData(0, Qt::DisplayRole, value);
            }
        }
    }
}

void EventWidgetPrivate::clearAllTreeSelections()
{
    for (UserLevelTrees trees: m_levelTrees)
    {
        for (auto tree: trees.getObjectTrees())
        {
            tree->clearSelection();
        }
    }
}

void EventWidgetPrivate::clearTreeSelectionsExcept(QTreeWidget *treeNotToClear)
{
    for (UserLevelTrees trees: m_levelTrees)
    {
        for (auto tree: trees.getObjectTrees())
        {
            if (tree != treeNotToClear)
            {
                tree->clearSelection();
            }
        }
    }
}

void EventWidgetPrivate::generateDefaultFilters(ModuleConfig *module)
{
    {
        AnalysisPauser pauser(m_context);

        auto defaultFilters = get_default_data_extractors(module->getModuleMeta().typeName);

        for (auto &ex: defaultFilters)
        {
            auto dataFilter = ex->getFilter();
            double unitMin = 0.0;
            double unitMax = std::pow(2.0, dataFilter.getDataBits());
            QString name = module->getModuleMeta().typeName + QSL(".")
                + ex->objectName().section('.', 0, -1);

            RawDataDisplay rawDataDisplay = make_raw_data_display(dataFilter, unitMin, unitMax,
                                                                  name,
                                                                  ex->objectName().section('.', 0, -1),
                                                                  QString());

            add_raw_data_display(m_context->getAnalysis(), m_eventId, module->getId(), rawDataDisplay);
            m_context->getAnalysis()->beginRun(Analysis::KeepState);
        }
    }

    repopulate();
}

PipeDisplay *EventWidgetPrivate::makeAndShowPipeDisplay(Pipe *pipe)
{
    auto widget = new PipeDisplay(m_context->getAnalysis(), pipe, m_q);
    QObject::connect(m_displayRefreshTimer, &QTimer::timeout, widget, &PipeDisplay::refresh);
    QObject::connect(pipe->source, &QObject::destroyed, widget, &QWidget::close);
    add_widget_close_action(widget);
    widget->move(QCursor::pos());
    widget->setAttribute(Qt::WA_DeleteOnClose);
    widget->show();
    return widget;
}

void EventWidgetPrivate::doPeriodicUpdate()
{
    /* If it's a replay: use timeticks
     * If it's DAQ: use elapsed walltime
     * Reason: if analysis efficiency is < 1.0 timeticks will be lost. Thus
     * using timeticks with a DAQ run may lead to very confusing numbers as
     * sometimes ticks will be lost, at other times they'll appear.
     */

    auto analysis = m_context->getAnalysis();
    bool isReplay = analysis->getRunInfo().isReplay;
    double dt_s = 0.0;
    double currentAnalysisTimeticks = analysis->getTimetickCount();

    if (isReplay)
    {
        dt_s = calc_delta0(currentAnalysisTimeticks, m_prevAnalysisTimeticks);
    }
    else
    {
        dt_s = PeriodicUpdateTimerInterval_ms / 1000.0;
    }

    periodicUpdateExtractorCounters(dt_s);
    periodicUpdateHistoCounters(dt_s);
    periodicUpdateEventRate(dt_s);

    m_prevAnalysisTimeticks = currentAnalysisTimeticks;
}

void EventWidgetPrivate::periodicUpdateExtractorCounters(double dt_s)
{
    auto analysis = m_context->getAnalysis();
    auto a2State = analysis->getA2AdapterState();

    //
    // level 0: operator tree (Extractor hitcounts)
    //
    for (auto iter = QTreeWidgetItemIterator(m_levelTrees[0].operatorTree);
         *iter; ++iter)
    {
        auto node(*iter);

        if (node->type() == NodeType_Source)
        {
            auto source = qobject_cast<SourceInterface *>(get_pointer<PipeSourceInterface>(node));

            if (!source)
                continue;

            if (source->getModuleId().isNull()) // source not assigned to a module
                continue;

            auto ds_a2 = a2State->sourceMap.value(source, nullptr);

            if (!ds_a2)
                continue;

            auto hitCounts = to_qvector(ds_a2->hitCounts);

            if (hitCounts.size() != node->childCount())
                continue;

            auto &prevHitCounts = m_extractorCounters[source].hitCounts;

            prevHitCounts.resize(hitCounts.size());

            auto hitCountDeltas = calc_deltas0(hitCounts, prevHitCounts);
            auto hitCountRates = hitCountDeltas;
            std::for_each(hitCountRates.begin(), hitCountRates.end(),
                          [dt_s](double &d) { d /= dt_s; });

            Q_ASSERT(hitCounts.size() == node->childCount());

            for (s32 addr = 0; addr < node->childCount(); ++addr)
            {
                Q_ASSERT(node->child(addr)->type() == NodeType_OutputPipeParameter);

                QString addrString = QString("%1").arg(addr, 2).replace(QSL(" "), QSL("&nbsp;"));

                double hitCount = hitCounts[addr];
                auto childNode = node->child(addr);

                if (hitCount <= 0.0)
                {
                    childNode->setText(0, addrString);
                }
                else
                {
                    double rate = hitCountRates[addr];

                    if (std::isnan(rate)) rate = 0.0;

                    auto rateString = format_number(rate, QSL("cps"), UnitScaling::Decimal,
                                                    0, 'g', 3);

                    childNode->setText(0, QString("%1 (hits=%2, rate=%3, dt=%4 s)")
                                       .arg(addrString)
                                       .arg(hitCount)
                                       .arg(rateString)
                                       .arg(dt_s)
                                      );
                }
            }

            prevHitCounts = hitCounts;
        }
    }
}

void EventWidgetPrivate::periodicUpdateHistoCounters(double dt_s)
{
    auto analysis = m_context->getAnalysis();
    auto a2State = analysis->getA2AdapterState();

    //
    // level > 0: display trees (histo counts)
    //
    for (auto trees: m_levelTrees)
    {
        for (auto iter = QTreeWidgetItemIterator(trees.sinkTree);
             *iter; ++iter)
        {
            auto node(*iter);

            if (node->type() == NodeType_Histo1DSink)
            {
                auto histoSink = qobject_cast<Histo1DSink *>(get_pointer<OperatorInterface>(node));

                if (!histoSink)
                    continue;

                if (histoSink->m_histos.size() != node->childCount())
                    continue;

                QVector<double> entryCounts;

                if (a2State)
                {
                    if (auto a2_sink = a2State->operatorMap.value(histoSink, nullptr))
                    {
                        auto sinkData = reinterpret_cast<a2::H1DSinkData *>(a2_sink->d);

                        entryCounts.reserve(sinkData->histos.size);

                        for (s32 i = 0; i < sinkData->histos.size; i++)
                        {
                            entryCounts.push_back(sinkData->histos[i].entryCount);
                        }
                    }
                }

                auto &prevEntryCounts = m_histo1DSinkCounters[histoSink].hitCounts;

                prevEntryCounts.resize(entryCounts.size());

                auto entryCountDeltas = calc_deltas0(entryCounts, prevEntryCounts);
                auto entryCountRates = entryCountDeltas;
                std::for_each(entryCountRates.begin(), entryCountRates.end(),
                              [dt_s](double &d) { d /= dt_s; });

                auto maxCount = std::min(entryCounts.size(), node->childCount());

                for (s32 addr = 0; addr < maxCount; ++addr)
                {
                    Q_ASSERT(node->child(addr)->type() == NodeType_Histo1D);

                    QString numberString = QString("%1").arg(addr, 2).replace(QSL(" "), QSL("&nbsp;"));

                    double entryCount = entryCounts[addr];
                    auto childNode = node->child(addr);

                    if (entryCount <= 0.0)
                    {
                        childNode->setText(0, numberString);
                    }
                    else
                    {
                        double rate = entryCountRates[addr];
                        if (std::isnan(rate)) rate = 0.0;

                        auto rateString = format_number(rate, QSL("cps"), UnitScaling::Decimal,
                                                        0, 'g', 3);

                        childNode->setText(0, QString("%1 (entries=%2, rate=%3, dt=%4 s)")
                                           .arg(numberString)
                                           .arg(entryCount, 0, 'g', 3)
                                           .arg(rateString)
                                           .arg(dt_s)
                                          );
                    }
                }

                prevEntryCounts = entryCounts;
            }
            else if (node->type() == NodeType_Histo2DSink)
            {
                auto sink = get_pointer<Histo2DSink>(node);
                auto histo = sink->m_histo;

                if (histo)
                {
                    double entryCount = 0.0;

                    if (auto a2_sink = a2State->operatorMap.value(sink, nullptr))
                    {
                        auto sinkData = reinterpret_cast<a2::H2DSinkData *>(a2_sink->d);

                        entryCount = sinkData->histo.entryCount;
                    }
                    auto &prevEntryCounts = m_histo2DSinkCounters[sink].hitCounts;
                    prevEntryCounts.resize(1);

                    double prevEntryCount = prevEntryCounts[0];

                    double countDelta = calc_delta0(entryCount, prevEntryCount);
                    double countRate = countDelta / dt_s;

                    if (entryCount <= 0.0)
                    {
                        node->setText(0, QString("<b>%1</b> %2")
                                      .arg(sink->getShortName())
                                      .arg(sink->objectName())
                                     );
                    }
                    else
                    {
                        if (std::isnan(countRate)) countRate = 0.0;

                        auto rateString = format_number(countRate, QSL("cps"), UnitScaling::Decimal,
                                                        0, 'g', 3);

                        node->setText(0, QString("<b>%1</b> %2 (entries=%3, rate=%4, dt=%5)")
                                      .arg(sink->getShortName())
                                      .arg(sink->objectName())
                                      .arg(entryCount, 0, 'g', 3)
                                      .arg(rateString)
                                      .arg(dt_s)
                                     );
                    }

                    prevEntryCounts[0] = entryCount;
                }
            }
        }
    }

}

void EventWidgetPrivate::periodicUpdateEventRate(double dt_s)
{
    auto &prevCounters(m_prevStreamProcessorCounters);
    const auto &counters(m_context->getMVMEStreamWorker()->getCounters());
    Q_ASSERT(0 <= m_eventIndex && m_eventIndex < (s32)counters.eventCounters.size());

    /* Use the counters of the first module in this event as that represents
     * the event rate after multi-event splitting. */
    double deltaEvents = calc_delta0(
        counters.moduleCounters[m_eventIndex][0],
        prevCounters.moduleCounters[m_eventIndex][0]);

    double eventCount = counters.moduleCounters[m_eventIndex][0];
    double eventRate = deltaEvents / dt_s;
    if (std::isnan(eventRate)) eventRate = 0.0;

    auto labelText = (QString("count=%1\nrate=%2")
                      .arg(format_number(eventCount, QSL(""), UnitScaling::Decimal))
                      .arg(format_number(eventRate, QSL("cps"), UnitScaling::Decimal, 0, 'g', 3))
                     );

    if (m_context->getAnalysis()->getRunInfo().isReplay)
    {
        double walltimeRate = deltaEvents / (PeriodicUpdateTimerInterval_ms / 1000.0);

        labelText += (QString("\nreplayRate=%1")
                      .arg(format_number(walltimeRate, QSL("cps"), UnitScaling::Decimal, 0, 'g', 3))
                      );
    }
    else // not a replay
    {
        auto daqStats = m_context->getDAQStats();
        double efficiency = daqStats.getAnalysisEfficiency();
        efficiency = std::isnan(efficiency) ? 0.0 : efficiency;

        labelText += QSL("\nEfficiency=%1").arg(efficiency, 0, 'f', 2);
    }

    m_eventRateLabel->setText(labelText);

    prevCounters = counters;
}


QTreeWidgetItem *EventWidgetPrivate::getCurrentNode() const
{
    QTreeWidgetItem *result = nullptr;

    if (auto activeTree = qobject_cast<QTreeWidget *>(m_q->focusWidget()))
    {
        result = activeTree->currentItem();
    }

    return result;
}

/* Returns the concatenation of the individual tree selections.
 * Note that the results are not sorted in a specific way but reflect the ordering of the
 * unterlying Qt itemview selection mechanism. */
QList<QTreeWidgetItem *> EventWidgetPrivate::getAllSelectedNodes() const
{
    QList<QTreeWidgetItem *> result;

    for (const auto &trees: m_levelTrees)
    {
        result.append(trees.operatorTree->selectedItems());
        result.append(trees.sinkTree->selectedItems());
    }

    return result;
}

/* Returns the set of selected analysis objects across all userlevel tree widgets.
 * Note that the results are not sorted in a specific way but reflect the ordering of the
 * unterlying Qt itemview selection mechanism. */
AnalysisObjectVector EventWidgetPrivate::getAllSelectedObjects() const
{
    return objects_from_nodes(getAllSelectedNodes());
}

/* Returns the concatenation of the individual tree selections. Only top level nodes are
 * returned, meaning if a tree selection contains and object and its parent directory,
 * only the parent directory is added to the result.
 * Note that the results are not sorted in a specific way but reflect the ordering of the
 * unterlying Qt itemview selection mechanism. */
QList<QTreeWidgetItem *> EventWidgetPrivate::getTopLevelSelectedNodes() const
{
    QList<QTreeWidgetItem *> result;

    for (const auto &trees: m_levelTrees)
    {
        result.append(trees.operatorTree->getTopLevelSelectedNodes());
        result.append(trees.sinkTree->getTopLevelSelectedNodes());
    }

    return result;
}

/* Returns the set of selected top-level analysis objects across all userlevel tree widgets.
 * Note that the results are not sorted in a specific way but reflect the ordering of the
 * unterlying Qt itemview selection mechanism. */
AnalysisObjectVector EventWidgetPrivate::getTopLevelSelectedObjects() const
{
    return objects_from_nodes(getTopLevelSelectedNodes());
}

void EventWidgetPrivate::clearSelections()
{
    for (const auto &trees: m_levelTrees)
    {
        for (auto tree: trees.getObjectTrees())
        {
            tree->selectionModel()->clear();
        }
    }
}

static bool select_objects(QTreeWidgetItem *root, const AnalysisObjectSet &objects)
{
    bool didSelect = false;

    switch (root->type())
    {
        case NodeType_Source:
        case NodeType_Operator:
        case NodeType_Histo1DSink:
        case NodeType_Histo2DSink:
        case NodeType_Sink:
        case NodeType_Directory:
            {
                auto obj = get_shared_analysis_object<AnalysisObject>(root);

                if (objects.contains(obj))
                {
                    root->setSelected(true);
                    didSelect = true;
                }
            }
            break;

        default:
            break;
    }

    for (int ci = 0; ci < root->childCount(); ci++)
    {
        auto child = root->child(ci);
        if (select_objects(child, objects))
            root->setExpanded(true);
    }

    return didSelect;
}

void EventWidgetPrivate::selectObjects(const AnalysisObjectVector &objects)
{
    clearSelections();

    auto objectSet = to_set(objects);

    for (const auto &trees: m_levelTrees)
    {
        for (auto tree: trees.getObjectTrees())
        {
            auto root = tree->invisibleRootItem();
            select_objects(root, objectSet);
        }
    }
}

void EventWidgetPrivate::updateActions()
{
    auto node = getCurrentNode();

    m_actionExport->setEnabled(false);

    if (m_mode == Default)
    {
        m_actionExport->setEnabled(canExport());
    }
}

bool EventWidgetPrivate::canExport() const
{
    for (const auto &node: getAllSelectedNodes())
    {
        switch (node->type())
        {
            case NodeType_Source:
            case NodeType_Operator:
            case NodeType_Histo1DSink:
            case NodeType_Histo2DSink:
            case NodeType_Sink:
            case NodeType_Directory:
                return true;
        }
    }

    return false;
}

static const char *AnalysisLibraryFileFilter =
    "MVME Analysis Library Files (*.analysislib);; All Files (*.*)";

static const char *AnalysisLibraryFileExtension = ".analysislib";

void EventWidgetPrivate::actionExport()
{
    assert(canExport());

    // Step 0) Let the user pick a file
    auto path = m_context->getWorkspaceDirectory();

    if (path.isEmpty())
        path = QStandardPaths::standardLocations(QStandardPaths::DocumentsLocation).at(0);

    QString fileName = QFileDialog::getSaveFileName(m_q, QSL("Select file to export to"),
                                                    path, AnalysisLibraryFileFilter);

    if (fileName.isEmpty())
        return;

    QFileInfo fi(fileName);

    if (fi.completeSuffix().isEmpty())
        fileName += AnalysisLibraryFileExtension;

    // Step 1) Collect all objects that have to be written out
    auto analysis = m_context->getAnalysis();
    auto selectedObjects = getAllSelectedObjects();
    auto allObjects = order_objects(expand_objects(selectedObjects, analysis), analysis);

    qDebug() << __PRETTY_FUNCTION__
        << "#selected =" << selectedObjects.size()
        << ", #collected =" << allObjects.size();

    // Step 2) Create the JSON structures and the document
    ObjectSerializerVisitor sv;
    visit_objects(allObjects.begin(), allObjects.end(), sv);

    QJsonObject exportRoot;
    exportRoot["MVMEAnalysisExport"] = sv.finalize();

    QJsonDocument doc(exportRoot);

    qDebug() << __PRETTY_FUNCTION__
        << "exporting" << sv.objectCount() << "objects";

    // Step 3) Write to file
    // FIXME: replace with something that can give a specific error message for
    // this concrete file save operation instead of just a generic write error
    gui_write_json_file(fileName, doc);
}

void EventWidgetPrivate::actionImport()
{
    /* Global import without a specific target directory/userlevel or a
     * subselection of objects.
     * The following should happen:
     * Read in the file, check for version errors and create all contained objects.
     * Place them as is, without modifying userlevels or directories.
     * Regenerate unique IDs
     * Later: for each imported object check if an object of the same type and
     * name exists. If so append a suffix to the object name to make it unique.
     * Finally select the newly added objects.
     */
    qDebug() << __PRETTY_FUNCTION__;

    QString startPath = m_context->getWorkspaceDirectory();

    QString fileName = QFileDialog::getOpenFileName(m_q, QSL("Import analysis objects"),
                                                    startPath, AnalysisLibraryFileFilter);

    if (fileName.isEmpty())
        return;

    QJsonDocument doc(gui_read_json_file(fileName));
    auto exportRoot = doc.object();

    if (!exportRoot.contains("MVMEAnalysisExport"))
    {
        QMessageBox::critical(m_q, "File format error", "File format error");
        return;
    }

    auto importData = exportRoot["MVMEAnalysisExport"].toObject();

    try
    {
        auto analysis = m_context->getAnalysis();

        check_directory_consistency(analysis->getDirectories(), analysis);

        auto objectStore = deserialize_objects(
            importData,
            m_context->getVMEConfig(),
            analysis->getObjectFactory());

        check_directory_consistency(objectStore.directories);

        establish_connections(objectStore);

        generate_new_object_ids(objectStore.allObjects());

        // Assign all imported objects to the current event.

        for (auto &obj: objectStore.sources)
        {
            // Reset the data sources module id. This will make the source unassigned any
            // module and the user has to assign it later.
            obj->setModuleId(QUuid());
            obj->setEventId(m_eventId);
        }

        for (auto &obj: objectStore.operators)
        {
            obj->setEventId(m_eventId);
        }

        for (auto &obj: objectStore.directories)
        {
            obj->setEventId(m_eventId);
        }

        check_directory_consistency(objectStore.directories);

        AnalysisPauser pauser(m_context);
        analysis->addObjects(objectStore);

        check_directory_consistency(analysis->getDirectories(), analysis);

        repopulate();
        selectObjects(objectStore.allObjects());
    }
    catch (const std::runtime_error &e)
    {
        QMessageBox::critical(m_q, "Import error", e.what());
    }
}

void EventWidgetPrivate::setSinksEnabled(const SinkVector &sinks, bool enabled)
{
    if (sinks.isEmpty())
        return;

    AnalysisPauser pauser(m_context);

    for (auto sink: sinks)
    {
        sink->setEnabled(enabled);
    }

    m_context->getAnalysis()->setModified(true);
    repopulate();
}

void EventWidgetPrivate::removeSinks(const QVector<SinkInterface *> sinks)
{
    if (sinks.isEmpty())
        return;

    AnalysisPauser pauser(m_context);

    for (auto sink: sinks)
    {
        m_context->getAnalysis()->removeOperator(sink);
    }

    repopulate();
    m_analysisWidget->updateAddRemoveUserLevelButtons();
}

void EventWidgetPrivate::removeDirectoryRecursively(const DirectoryPtr &dir)
{
    auto analysis = m_context->getAnalysis();
    auto objects = analysis->getDirectoryContents(dir);

    if (!objects.isEmpty())
    {
        AnalysisPauser pauser(m_context);
        analysis->removeDirectoryRecursively(dir);
    }
    else
    {
        analysis->removeDirectory(dir);
    }

    repopulate();
}

QDebug &operator<<(QDebug &dbg, const AnalysisObjectPtr &obj)
{
    dbg << obj.get() << ", id =" << (obj ? obj->getId() : QSL(""));
    return dbg;
}

void EventWidgetPrivate::removeObjects(const AnalysisObjectVector &objects)
{
    qDebug() << __PRETTY_FUNCTION__ << objects;

    if (!objects.isEmpty())
    {
        AnalysisPauser pauser(m_context);
        auto analysis = m_context->getAnalysis();
        analysis->removeObjectsRecursively(objects);
        m_analysisWidget->updateAddRemoveUserLevelButtons();
        repopulate();
    }
}

static QTreeWidgetItem *find_node(QTreeWidgetItem *root, const AnalysisObjectPtr &obj)
{
    if (root)
    {
        if (get_pointer<void>(root) == obj.get())
            return root;

        const s32 childCount = root->childCount();

        for (s32 ci = 0; ci < childCount; ci++)
        {
            if (auto result = find_node(root->child(ci), obj))
                return result;
        }
    }

    return nullptr;
}

QTreeWidgetItem *EventWidgetPrivate::findNode(const AnalysisObjectPtr &obj)
{
    for (auto &trees: m_levelTrees)
    {
        if (auto node = find_node(trees.operatorTree->invisibleRootItem(), obj))
            return node;

        if (auto node = find_node(trees.sinkTree->invisibleRootItem(), obj))
            return node;
    }

    return nullptr;
}

void EventWidgetPrivate::copyToClipboard(const AnalysisObjectVector &objects)
{
    qDebug() << __PRETTY_FUNCTION__;

    QVector<QByteArray> idData;
    idData.reserve(objects.size());

    for (auto obj: objects)
    {
        idData.push_back(obj->getId().toByteArray());
    }

    QByteArray buffer;
    QDataStream stream(&buffer, QIODevice::WriteOnly);
    stream << idData;

    auto mimeData = new QMimeData;
    mimeData->setData(ObjectIdListMIMEType, buffer);

    QGuiApplication::clipboard()->setMimeData(mimeData);
}

bool EventWidgetPrivate::canPaste()
{
    auto clipboardData = QGuiApplication::clipboard()->mimeData();

    return clipboardData->hasFormat(ObjectIdListMIMEType);
}

namespace
{

bool may_move_into(const AnalysisObject *obj, const Directory *destDir)
{
    assert(obj);
    assert(destDir);

    if (qobject_cast<SourceInterface *>(obj))
        return false;

    if (qobject_cast<SinkInterface *>(obj))
    {
        // "raw" sinks, have to stay in userlevel 0
        if (obj->getUserLevel() == 0)
            return false;

        return destDir->getDisplayLocation() == DisplayLocation::Sink;
    }

    if (qobject_cast<OperatorInterface *>(obj))
    {
        return destDir->getDisplayLocation() == DisplayLocation::Operator;
    }

    if (auto dir = qobject_cast<const Directory *>(obj))
    {
        return destDir->getDisplayLocation() == dir->getDisplayLocation();
    }

    return false;
}

bool may_move_into(const AnalysisObjectPtr &obj, const DirectoryPtr &destDir)
{
    return may_move_into(obj.get(), destDir.get());
}

} // end anon namespace

void EventWidgetPrivate::pasteFromClipboard(QTreeWidget *destTree)
{
    if (!canPaste()) return;

    auto tree = qobject_cast<ObjectTree *>(destTree);
    assert(tree);

    if (!tree) return;

    DirectoryPtr destDir;

    if (tree->currentItem() && tree->currentItem()->type() == NodeType_Directory)
    {
        destDir = get_shared_analysis_object<Directory>(tree->currentItem());
    }

    const auto mimeType = ObjectIdListMIMEType;
    auto clipboardData = QGuiApplication::clipboard()->mimeData();
    auto ids = decode_id_list(clipboardData->data(mimeType));
    auto analysis = m_context->getAnalysis();

    check_directory_consistency(analysis->getDirectories(), analysis);

    AnalysisObjectVector srcObjects;
    srcObjects.reserve(ids.size());

    for (const auto &id: ids)
    {
        if (auto srcObject = analysis->getObject(id))
            srcObjects.push_back(srcObject);
    }

    if (srcObjects.isEmpty()) return;

    srcObjects = order_objects(expand_objects(srcObjects, analysis), analysis);

    // Maps source object to cloned object
    QHash<AnalysisObjectPtr, AnalysisObjectPtr> cloneMapping;
    AnalysisObjectVector cloneVector;

#ifndef QT_NO_DEBUG
    DirectoryVector clonedDirectories;
#define check_cloned_dirs check_directory_consistency(clonedDirectories)
#else
#define check_cloned_dirs
#endif

    for (const auto &srcObject: srcObjects)
    {
        auto clone = std::shared_ptr<AnalysisObject>(srcObject->clone());
        cloneMapping.insert(srcObject, clone);
        cloneVector.push_back(clone);

#ifndef QT_NO_DEBUG
        if (auto dir = std::dynamic_pointer_cast<Directory>(clone))
        {
            clonedDirectories.push_back(dir);
            assert(dir->getMembers().isEmpty());
        }
#endif
    }

    check_cloned_dirs;

    auto namesByMetaType = group_object_names_by_metatype(analysis->getAllObjects());

    for (auto it = cloneMapping.begin();
         it != cloneMapping.end();
         it++)
    {
        auto &src   = it.key();
        auto &clone = it.value();

        auto cloneName = make_clone_name(clone->objectName(),
                                         namesByMetaType[clone->metaObject()]);
        clone->setObjectName(cloneName);
        namesByMetaType[clone->metaObject()].insert(cloneName);

        if (!(qobject_cast<SinkInterface *>(clone.get()) && clone->getUserLevel() == 0))
        {
            // Objects other than non-raw sinks have their userlevel adjusted
            clone->setUserLevel(tree->getUserLevel());
        }

        if (auto dataSource = std::dynamic_pointer_cast<SourceInterface>(clone))
        {
            // Remove cloned data sources from their module, making them unassigned.
            dataSource->setModuleId(QUuid());
        }

        if (auto srcParentDir = analysis->getParentDirectory(src))
        {
            // The source has a parent directory. Put the clone into the equivalent cloned
            // directory.
            if (auto cloneParentDir = std::dynamic_pointer_cast<Directory>(
                    cloneMapping.value(srcParentDir)))
            {
                cloneParentDir->push_back(clone);
                check_cloned_dirs;
            }
            else if (destDir && may_move_into(clone, destDir))
            {
                destDir->push_back(clone);
                check_cloned_dirs;
            }
        }
        else if (destDir && may_move_into(clone, destDir))
        {
            // The source object does not have a parent directory, meaning it's a
            // top-level item.
            // If pasting into a directory all the top-level clones have to be moved.
            destDir->push_back(clone);
            check_cloned_dirs;
        }
    }

    check_cloned_dirs;
    check_directory_consistency(analysis->getDirectories(), analysis);

    // Collect, rewrite and restore internal collections of the cloned objects
    QSet<Connection> srcConnections = collect_internal_collections(srcObjects);
    QSet<Connection> dstConnections;

    for (auto con: srcConnections)
    {
        auto srcClone = std::dynamic_pointer_cast<PipeSourceInterface>(
            cloneMapping.value(con.srcObject));

        auto dstClone = std::dynamic_pointer_cast<OperatorInterface>(
            cloneMapping.value(con.dstObject));

        if (srcClone && dstClone)
        {
            con.srcObject = srcClone;
            con.dstObject = dstClone;

            dstConnections.insert(con);
        }
    }

    establish_connections(dstConnections);

    {
        AnalysisPauser pauser(m_context);
        analysis->addObjects(cloneVector);
        check_directory_consistency(analysis->getDirectories(), analysis);
    }

    repopulate();
    selectObjects(cloneVector);
}

static const u32 EventWidgetPeriodicRefreshInterval_ms = 1000;

void run_userlevel_visibility_dialog(QVector<bool> &hiddenLevels, QWidget *parent = 0)
{
    auto listWidget = new QListWidget;

    for (s32 idx = 0; idx < hiddenLevels.size(); ++idx)
    {
        auto item = new QListWidgetItem(QString("Level %1").arg(idx));
        item->setFlags(item->flags() | Qt::ItemIsUserCheckable);
        item->setCheckState(hiddenLevels[idx] ? Qt::Unchecked : Qt::Checked);
        listWidget->addItem(item);
    }

    auto buttonBox = new QDialogButtonBox(QDialogButtonBox::Ok | QDialogButtonBox::Cancel);

    auto layout = new QVBoxLayout;
    layout->addWidget(listWidget);
    layout->addWidget(buttonBox);
    layout->setStretch(0, 1);

    QDialog dialog(parent);
    dialog.setWindowTitle(QSL("Select processing levels to show"));
    dialog.setLayout(layout);
    add_widget_close_action(&dialog);

    QObject::connect(buttonBox, &QDialogButtonBox::accepted, &dialog, &QDialog::accept);
    QObject::connect(buttonBox, &QDialogButtonBox::rejected, &dialog, &QDialog::reject);

    if (dialog.exec() == QDialog::Accepted)
    {
        for (s32 idx = 0; idx < listWidget->count(); ++idx)
        {
            auto item = listWidget->item(idx);
            hiddenLevels[idx] = (item->checkState() == Qt::Unchecked);
        }
    }
}

EventWidget::EventWidget(MVMEContext *ctx, const QUuid &eventId, int eventIndex,
                         AnalysisWidget *analysisWidget, QWidget *parent)
    : QWidget(parent)
    , m_d(new EventWidgetPrivate)
{
    qDebug() << __PRETTY_FUNCTION__ << this << "event =" << eventId;
    *m_d = {};
    m_d->m_q = this;
    m_d->m_context = ctx;
    m_d->m_eventId = eventId;
    m_d->m_eventIndex = eventIndex;
    m_d->m_analysisWidget = analysisWidget;
    m_d->m_displayRefreshTimer = new QTimer(this);
    m_d->m_displayRefreshTimer->start(EventWidgetPeriodicRefreshInterval_ms);

    auto outerLayout = new QHBoxLayout(this);
    outerLayout->setContentsMargins(0, 0, 0, 0);

    // Row frames and splitter:
    // Two rows, the top one containing Modules and Operators, the bottom one
    // containing histograms.
    auto rowSplitter = new QSplitter(Qt::Vertical);
    outerLayout->addWidget(rowSplitter);

    auto operatorFrame = new QFrame;
    auto operatorFrameLayout = new QHBoxLayout(operatorFrame);
    operatorFrameLayout->setContentsMargins(2, 2, 2, 2);
    rowSplitter->addWidget(operatorFrame);

    auto displayFrame = new QFrame;
    auto displayFrameLayout = new QHBoxLayout(displayFrame);
    displayFrameLayout->setContentsMargins(2, 2, 2, 2);
    rowSplitter->addWidget(displayFrame);

    // Column frames and splitters:
    // One column for each user level
    m_d->m_operatorFrameSplitter = new QSplitter;
    m_d->m_operatorFrameSplitter->setChildrenCollapsible(false);
    operatorFrameLayout->addWidget(m_d->m_operatorFrameSplitter);

    m_d->m_displayFrameSplitter = new QSplitter;
    m_d->m_displayFrameSplitter->setChildrenCollapsible(false);
    displayFrameLayout->addWidget(m_d->m_displayFrameSplitter);

    auto sync_splitters = [](QSplitter *sa, QSplitter *sb)
    {
        auto sync_one_way = [](QSplitter *src, QSplitter *dst)
        {
            connect(src, &QSplitter::splitterMoved, dst, [src, dst](int, int) {
                dst->setSizes(src->sizes());
            });
        };

        sync_one_way(sa, sb);
        sync_one_way(sb, sa);
    };

    sync_splitters(m_d->m_operatorFrameSplitter, m_d->m_displayFrameSplitter);


    /* ToolBar creation. Note that these toolbars are not directly added to the
     * widget but instead they're handled by AnalysisWidget via getToolBar()
     * and getEventSelectAreaToolBar(). */

    // Upper ToolBar actions

    // create the upper toolbar
    {
        m_d->m_upperToolBar = make_toolbar();
        auto tb = m_d->m_upperToolBar;

        //tb->addWidget(new QLabel(QString("Hello, event! %1").arg((uintptr_t)this)));
    }

    // Lower ToolBar, to the right of the event selection combo
    m_d->m_actionSelectVisibleLevels = new QAction(QIcon(QSL(":/eye_pencil.png")),
                                                   QSL("Level Visiblity"), this);

    connect(m_d->m_actionSelectVisibleLevels, &QAction::triggered, this, [this] {

        m_d->m_hiddenUserLevels.resize(m_d->m_levelTrees.size());

        run_userlevel_visibility_dialog(m_d->m_hiddenUserLevels, this);

        for (s32 idx = 0; idx < m_d->m_hiddenUserLevels.size(); ++idx)
        {
            m_d->m_levelTrees[idx].operatorTree->setVisible(!m_d->m_hiddenUserLevels[idx]);
            m_d->m_levelTrees[idx].sinkTree->setVisible(!m_d->m_hiddenUserLevels[idx]);
        }
    });

    // Export
    {
        auto action = new QAction(QIcon(QSL(":/folder_export.png")), QSL("Export"), this);
        action->setToolTip(QSL("Export selected objects to file."));
        action->setStatusTip(action->toolTip());
        m_d->m_actionExport = action;
        connect(m_d->m_actionExport, &QAction::triggered, this, [this] {
            m_d->actionExport();
        });
    }

    // Import
    {
        auto action = new QAction(QIcon(QSL(":/folder_import.png")), QSL("Import"), this);
        action->setToolTip(QSL("Import objects from file."));
        action->setStatusTip(action->toolTip());
        m_d->m_actionImport = action;
        connect(m_d->m_actionImport, &QAction::triggered, this, [this] {
            m_d->actionImport();
        });
    }

    // Event settings action
    QAction *actionEventSettings = new QAction(
        QIcon(QSL(":/gear.png")), QSL("Event settings"), this);

    connect(actionEventSettings, &QAction::triggered, this, [this] {
        auto analysis = m_d->m_context->getAnalysis();

        EventSettingsDialog dialog(analysis->getVMEObjectSettings(m_d->m_eventId), this);

        if (dialog.exec() == QDialog::Accepted)
        {
            analysis->setVMEObjectSettings(m_d->m_eventId, dialog.getSettings());
        }
    });

    m_d->m_eventRateLabel = new QLabel;

    // create the lower toolbar
    {
        m_d->m_eventSelectAreaToolBar = make_toolbar();
        auto tb = m_d->m_eventSelectAreaToolBar;

        tb->setIconSize(QSize(16, 16));
        tb->setToolButtonStyle(Qt::ToolButtonTextUnderIcon);

        tb->addWidget(m_d->m_eventRateLabel);
        tb->addSeparator();
        tb->addAction(m_d->m_actionSelectVisibleLevels);
        tb->addAction(actionEventSettings);
        tb->addSeparator();
        tb->addAction(m_d->m_actionExport);
        tb->addAction(m_d->m_actionImport);

#ifndef QT_NO_DEBUG
        tb->addSeparator();
        tb->addAction(QSL("Repopulate (dev)"), this, [this]() { m_d->repopulate(); });
#endif
    }

    m_d->repopulate();
}

EventWidget::~EventWidget()
{
    qDebug() << __PRETTY_FUNCTION__ << this << "event =" << m_d->m_eventId;

    if (m_d->m_uniqueWidget)
    {
        if (auto dialog = qobject_cast<QDialog *>(m_d->m_uniqueWidget))
        {
            dialog->reject();
        }
    }

    delete m_d;
}

void EventWidget::selectInputFor(Slot *slot, s32 userLevel, SelectInputCallback callback,
                                 QSet<PipeSourceInterface *> additionalInvalidSources)
{
    qDebug() << __PRETTY_FUNCTION__;

    m_d->m_inputSelectInfo.slot = slot;
    m_d->m_inputSelectInfo.userLevel = userLevel;
    m_d->m_inputSelectInfo.callback = callback;
    m_d->m_inputSelectInfo.additionalInvalidSources = additionalInvalidSources;

    //qDebug() << __PRETTY_FUNCTION__ << "additionalInvalidSources ="
    //    << additionalInvalidSources;

    m_d->m_mode = EventWidgetPrivate::SelectInput;
    m_d->modeChanged();
    // The actual input selection is handled in onNodeClicked()
}

void EventWidget::endSelectInput()
{
    if (m_d->m_mode == EventWidgetPrivate::SelectInput)
    {
        qDebug() << __PRETTY_FUNCTION__ << "switching from SelectInput to Default mode";
        m_d->m_mode = EventWidgetPrivate::Default;
        m_d->m_inputSelectInfo = {};
        m_d->modeChanged();
    }
}

void EventWidget::highlightInputOf(Slot *slot, bool doHighlight)
{
    if (!slot || !slot->isParamIndexInRange())
        return;

    QTreeWidgetItem *node = nullptr;

    if (auto source = qobject_cast<SourceInterface *>(slot->inputPipe->getSource()))
    {
        // As the input is a SourceInterface we only need to look in the source tree
        auto tree = m_d->m_levelTrees[0].operatorTree;

        node = findFirstNode(tree->invisibleRootItem(), [source](auto nodeToTest) {
            return (nodeToTest->type() == NodeType_Source
                    && get_pointer<SourceInterface>(nodeToTest) == source);
        });

    }
    else if (qobject_cast<OperatorInterface *>(slot->inputPipe->getSource()))
    {
        // The input is another operator
        for (s32 treeIndex = 1;
             treeIndex < m_d->m_levelTrees.size() && !node;
             ++treeIndex)
        {
            auto tree = m_d->m_levelTrees[treeIndex].operatorTree;

            node = findFirstNode(tree->invisibleRootItem(), [slot](auto nodeToTest) {
                return (nodeToTest->type() == NodeType_OutputPipe
                        && get_pointer<Pipe>(nodeToTest) == slot->inputPipe);
            });
        }
    }
    else
    {
        InvalidCodePath;
    }

    if (node && slot->isParameterConnection() && slot->paramIndex < node->childCount())
    {
        node = node->child(slot->paramIndex);
    }

    if (node)
    {
        auto highlight_node = [doHighlight](QTreeWidgetItem *node, const QColor &color)
        {
            if (doHighlight)
            {
                node->setBackground(0, color);
            }
            else
            {
                node->setBackground(0, QColor(0, 0, 0, 0));
            }
        };

        highlight_node(node, InputNodeOfColor);

        for (node = node->parent();
             node;
             node = node->parent())
        {
            highlight_node(node, ChildIsInputNodeOfColor);
        }
    }
}

//
// Extractor add/edit/cancel
//
void EventWidget::objectEditorDialogApplied()
{
    qDebug() << __PRETTY_FUNCTION__;
    //endSelectInput(); // FIXME: needed?
    m_d->repopulate();
    m_d->m_analysisWidget->updateAddRemoveUserLevelButtons();
}

void EventWidget::objectEditorDialogAccepted()
{
    qDebug() << __PRETTY_FUNCTION__;
    //endSelectInput(); // FIXME: needed?
    uniqueWidgetCloses();
    m_d->repopulate();
    m_d->m_analysisWidget->updateAddRemoveUserLevelButtons();
}

void EventWidget::objectEditorDialogRejected()
{
    qDebug() << __PRETTY_FUNCTION__;
    //endSelectInput(); // FIXME: needed?
    uniqueWidgetCloses();
}

//
//
//

void EventWidget::removeOperator(OperatorInterface *op)
{
    AnalysisPauser pauser(m_d->m_context);
    m_d->m_context->getAnalysis()->removeOperator(op);
    m_d->repopulate();
    m_d->m_analysisWidget->updateAddRemoveUserLevelButtons();
}

void EventWidget::toggleSinkEnabled(SinkInterface *sink)
{
    AnalysisPauser pauser(m_d->m_context);
    sink->setEnabled(!sink->isEnabled());
    m_d->m_context->getAnalysis()->setModified(true);
    m_d->repopulate();
}

void EventWidget::removeSource(SourceInterface *src)
{
    AnalysisPauser pauser(m_d->m_context);
    m_d->m_context->getAnalysis()->removeSource(src);
    m_d->repopulate();
}

void EventWidget::uniqueWidgetCloses()
{
    m_d->m_uniqueWidget = nullptr;
}

void EventWidget::addUserLevel()
{
    m_d->addUserLevel();
}

void EventWidget::removeUserLevel()
{
    m_d->removeUserLevel();
}

void EventWidget::repopulate()
{
    m_d->repopulate();
}

QToolBar *EventWidget::getToolBar()
{
    return m_d->m_upperToolBar;
}

QToolBar *EventWidget::getEventSelectAreaToolBar()
{
    return m_d->m_eventSelectAreaToolBar;
}

MVMEContext *EventWidget::getContext() const
{
    return m_d->m_context;
}

AnalysisWidget *EventWidget::getAnalysisWidget() const
{
    return m_d->m_analysisWidget;
}

Analysis *EventWidget::getAnalysis() const
{
    return m_d->m_context->getAnalysis();
}

RunInfo EventWidget::getRunInfo() const
{
    return getContext()->getRunInfo();
}
=======
>>>>>>> 2e81b1fd

#include "analysis/a2_adapter.h"
#include "analysis/analysis_info_widget.h"
#include "analysis/analysis_serialization.h"
#include "analysis/analysis_session.h"
#include "analysis/analysis_ui_p.h"
#include "analysis/analysis_util.h"
#include "analysis/condition_ui.h"
#include "analysis/data_extraction_widget.h"
#include "analysis/expression_operator_dialog.h"
#include "analysis/object_info_widget.h"
#include "analysis/sink_widget_factory.h"
#include "analysis/ui_eventwidget_p.h"
#include "analysis/ui_lib.h"
#include "gui_util.h"
#include "histo1d_widget.h"
#include "histo2d_widget.h"
#include "listfilter_extractor_dialog.h"
#include "mvme_context.h"
#include "mvme_context_lib.h"
#include "mvme_stream_worker.h"
#include "rate_monitor_widget.h"
#include "treewidget_utils.h"
#include "util/counters.h"
#include "util/strings.h"
#include "vme_analysis_common.h"
#include "vme_config_ui.h"

/* State of the UI and future plans
 *
 * Finding nodes for objects
 * Can use QTreeWidgetItem::treeWidget() to get the containing tree.  Right now
 * trees are recreated when updating (repopulate) and even with smarter updates
 * trees and nodes will get added and removed so the mapping has to be updated
 * constantly.
 * Can easily visit nodes given a container of analysis objects and create
 * chains of node handling objects. These objects could be configured by giving
 * them different sets of trees and modes. Also the responsibility chains could
 * be modified on the fly.
 *
 */

namespace analysis
{
namespace ui
{


static const QString AnalysisFileFilter = QSL("MVME Analysis Files (*.analysis);; All Files (*.*)");


static const u32 PeriodicUpdateTimerInterval_ms = 1000;

struct AnalysisWidgetPrivate
{
    AnalysisWidget *m_q;
    MVMEContext *m_context;
    QHash<QUuid, EventWidget *> m_eventWidgetsByEventId;
    QVector<EventWidget *> m_eventWidgetsByEventIndex;
    AnalysisSignalWrapper m_analysisSignalWrapper;

    QToolBar *m_toolbar;
    QComboBox *m_eventSelectCombo;
    QStackedWidget *m_eventWidgetStack;
    QStackedWidget *m_eventWidgetToolBarStack;
    QStackedWidget *m_eventWidgetEventSelectAreaToolBarStack;
    ConditionWidget *m_conditionWidget;
    ObjectInfoWidget *m_objectInfoWidget;
    QToolButton *m_removeUserLevelButton;
    QToolButton *m_addUserLevelButton;
    QStatusBar *m_statusBar;
    QLabel *m_labelSinkStorageSize;
    QLabel *m_labelTimetickCount;
    QLabel *m_statusLabelA2;
    QLabel *m_labelEfficiency;
    QTimer *m_periodicUpdateTimer;
    WidgetGeometrySaver *m_geometrySaver;
    AnalysisInfoWidget *m_analysisInfoWidget = nullptr;
    QAction *m_actionPause;
    QAction *m_actionStepNextEvent;
    bool m_repopEnabled = true;
    QSettings m_settings;
    MVLCParserDebugHandler *mvlcParserDebugHandler = nullptr;

    void onAnalysisChanged(Analysis *analysis);
    void repopulate();
    void repopulateEventSelectCombo();
    void repopulateEventRelatedWidgets(const QUuid &eventId);
    void doPeriodicUpdate();

    void closeAllUniqueWidgets();
    void closeAllHistogramWidgets();

    void updateActions();

    void actionNew();
    void actionOpen();
    QPair<bool, QString> actionSave();
    QPair<bool, QString> actionSaveAs();
    void actionClearHistograms();

    void actionSaveSession();
    void actionLoadSession();

    void actionExploreWorkspace();
    void actionPause(bool isChecked);
    void actionStepNextEvent();

    void updateWindowTitle();
    void updateAddRemoveUserLevelButtons();

    // react to changes made to the analysis
    void onDataSourceAdded(const SourcePtr &src);
    void onDataSourceRemoved(const SourcePtr &src);
    void onOperatorAdded(const OperatorPtr &op);
    void onOperatorRemoved(const OperatorPtr &op);
    void onDirectoryAdded(const DirectoryPtr &dir);
    void onDirectoryRemoved(const DirectoryPtr &dir);
    void onConditionLinkApplied(const OperatorPtr &op, const ConditionLink &cl);
    void onConditionLinkCleared(const OperatorPtr &op, const ConditionLink &cl);
    void editConditionLinkGraphically(const ConditionLink &cl);

    MVMEContext *getContext() const { return m_context; }
    Analysis *getAnalysis() const { return getContext()->getAnalysis(); }
};

void AnalysisWidgetPrivate::onAnalysisChanged(Analysis *analysis)
{
    /* Assuming the old analysis has been (or will be deleted via
     * deleteLater()), thus signals connected to the old instance need not be
     * disconnected manually here. */

    m_analysisSignalWrapper.setAnalysis(analysis);
    repopulate();
}

void AnalysisWidgetPrivate::onDataSourceAdded(const SourcePtr &src)
{
    qDebug() << __PRETTY_FUNCTION__ << this << src.get();

    auto eventId = src->getEventId();
    repopulateEventRelatedWidgets(eventId);
}

void AnalysisWidgetPrivate::onDataSourceRemoved(const SourcePtr &src)
{
    qDebug() << __PRETTY_FUNCTION__ << this << src.get();

    auto eventId = src->getEventId();
    repopulateEventRelatedWidgets(eventId);
}

void AnalysisWidgetPrivate::onOperatorAdded(const OperatorPtr &op)
{
    qDebug() << __PRETTY_FUNCTION__ << this << op.get();

    auto eventId = op->getEventId();
    repopulateEventRelatedWidgets(eventId);
}

void AnalysisWidgetPrivate::onOperatorRemoved(const OperatorPtr &op)
{
    qDebug() << __PRETTY_FUNCTION__ << this << op.get();

    auto eventId = op->getEventId();
    repopulateEventRelatedWidgets(eventId);
}

void AnalysisWidgetPrivate::onDirectoryAdded(const DirectoryPtr &dir)
{
    qDebug() << __PRETTY_FUNCTION__ << this << dir.get();

    auto eventId = dir->getEventId();
    repopulateEventRelatedWidgets(eventId);
}

void AnalysisWidgetPrivate::onDirectoryRemoved(const DirectoryPtr &dir)
{
    qDebug() << __PRETTY_FUNCTION__ << this;
    auto eventId = dir->getEventId();
    repopulateEventRelatedWidgets(eventId);
}

void AnalysisWidgetPrivate::onConditionLinkApplied(const OperatorPtr &op, const ConditionLink &cl)
{
#if 0
    qDebug() << __PRETTY_FUNCTION__ << this;
    assert(op->getEventId() == cl.condition->getEventId());
    auto eventId = op->getEventId();
    repopulateEventRelatedWidgets(eventId);
#endif
}

void AnalysisWidgetPrivate::onConditionLinkCleared(const OperatorPtr &op, const ConditionLink &cl)
{
#if 0
    qDebug() << __PRETTY_FUNCTION__ << this;
    assert(op->getEventId() == cl.condition->getEventId());
    auto eventId = op->getEventId();
    repopulateEventRelatedWidgets(eventId);
#endif
}

void AnalysisWidgetPrivate::editConditionLinkGraphically(const ConditionLink &cl)
{
    qDebug() << __PRETTY_FUNCTION__ << this;
    if (!cl) return;

    /* Get the input pipes of the conditon
     * Find a sink displaying all of the pipes and the cl subindex.
     * Find an active window for the sink or open a new one.
     * Tell the window that we want to edit the condition.
     * For now error out if no sink accumulating the pipes can be found. */

    auto sinks = get_sinks_for_conditionlink(cl, getAnalysis()->getSinkOperators<SinkPtr>());

    // Try to use an existing window to edit the condition
    for (const auto &sink: sinks)
    {
        auto widget = getContext()->getObjectWidget(sink.get());

        if (auto condEditor = qobject_cast<ConditionEditorInterface *>(widget))
        {
            if (condEditor->setEditCondition(cl))
            {
                condEditor->beginEditCondition();
            }
            show_and_activate(widget);
            return;
        }
    }

    // Create a new window
    for (const auto &sink: sinks)
    {
        auto widget = std::unique_ptr<QWidget>(sink_widget_factory(sink, getContext()));

        if (auto condEditor = qobject_cast<ConditionEditorInterface *>(widget.get()))
        {
            auto raw = widget.get();
            getContext()->addObjectWidget(widget.release(), sink.get(), sink->getId().toString());
            if (condEditor->setEditCondition(cl))
            {
                condEditor->beginEditCondition();
            }
            show_and_activate(raw);
            return;
        }
    }

    /* Two possible cases:
     * - no sinks matching the inputs of the condition link where found
     * - no cut editors could be found or created given the list of possible sinks
     * TODO: show message about having to create sink and display widget for
     * the condition inputs or even better: offer to create them.
     */

    if (sinks.isEmpty())
    {
        qDebug() << __PRETTY_FUNCTION__
            << "Error: no sinks found";
    }
    else
    {
        qDebug() << __PRETTY_FUNCTION__
            << "Error: no viable editor widget could be found or created";
    }

    //InvalidCodePath;
}

void AnalysisWidgetPrivate::repopulateEventRelatedWidgets(const QUuid &eventId)
{
    qDebug() << __PRETTY_FUNCTION__ << this << eventId;
    if (auto ew = m_eventWidgetsByEventId.value(eventId))
    {
        ew->repopulate();
    }

    m_conditionWidget->repopulate(eventId);
}

void AnalysisWidgetPrivate::repopulate()
{
    if (!m_repopEnabled) return;

    clear_stacked_widget(m_eventWidgetEventSelectAreaToolBarStack);
    clear_stacked_widget(m_eventWidgetToolBarStack);
    clear_stacked_widget(m_eventWidgetStack);
    m_eventWidgetsByEventId.clear();
    m_eventWidgetsByEventIndex.clear();

    // Repopulate combobox and stacked widget
    auto eventConfigs = m_context->getEventConfigs();

    // FIXME: event creation is still entirely based on the DAQ config. events
    //        that do exist in the analysis but not in the DAQ won't show up at all
    for (s32 eventIndex = 0;
         eventIndex < eventConfigs.size();
         ++eventIndex)
    {
        auto eventConfig = eventConfigs[eventIndex];
        auto eventId = eventConfig->getId();

        auto eventWidget = new EventWidget(
            m_context, eventId, eventIndex, m_q);

        auto condWidget = m_conditionWidget;

        QObject::connect(condWidget, &ConditionWidget::conditionLinkSelected,
                         eventWidget, &EventWidget::onConditionLinkSelected);

        QObject::connect(condWidget, &ConditionWidget::applyConditionAccept,
                         eventWidget, &EventWidget::applyConditionAccept);

        QObject::connect(condWidget, &ConditionWidget::applyConditionReject,
                         eventWidget, &EventWidget::applyConditionReject);

        QObject::connect(eventWidget, &EventWidget::objectSelected,
                         m_q, [this] (const analysis::AnalysisObjectPtr &obj) {

             ConditionLink cl;

             if (auto op = std::dynamic_pointer_cast<OperatorInterface>(obj))
             {
                 cl = getAnalysis()->getConditionLink(op);
             }

             if (cl)
             {
                 m_conditionWidget->highlightConditionLink(cl);
             }
             else
             {
                 m_conditionWidget->clearTreeHighlights();
             }
        });

        QObject::connect(eventWidget, &EventWidget::nonObjectNodeSelected,
                         m_q, [this] (const QTreeWidgetItem *) {
            m_conditionWidget->clearTreeHighlights();
        });

        QObject::connect(eventWidget, &EventWidget::conditionLinksModified,
                         m_conditionWidget, &ConditionWidget::setModificationButtonsVisible);

        m_eventWidgetToolBarStack->addWidget(eventWidget->getToolBar());
        m_eventWidgetEventSelectAreaToolBarStack->addWidget(eventWidget->getEventSelectAreaToolBar());
        m_eventWidgetsByEventId[eventId] = eventWidget;
        m_eventWidgetsByEventIndex.push_back(eventWidget);

        auto scrollArea = new QScrollArea;
        scrollArea->setWidget(eventWidget);
        scrollArea->setWidgetResizable(true);

        m_eventWidgetStack->addWidget(scrollArea);
    }

    m_conditionWidget->repopulate();
    repopulateEventSelectCombo();
    updateWindowTitle();
    updateAddRemoveUserLevelButtons();
}

void AnalysisWidgetPrivate::repopulateEventSelectCombo()
{
    const QUuid lastSelectedEventId = m_eventSelectCombo->currentData().toUuid();
    m_eventSelectCombo->clear();

    auto eventConfigs = m_context->getEventConfigs();

    s32 comboIndexToSelect = -1;

    for (s32 eventIndex = 0;
         eventIndex < eventConfigs.size();
         ++eventIndex)
    {
        auto eventConfig = eventConfigs[eventIndex];
        auto eventId = eventConfig->getId();

        QObject::disconnect(eventConfig, &ConfigObject::modified,
                            m_q, &AnalysisWidget::eventConfigModified);

        QObject::connect(eventConfig, &ConfigObject::modified,
                         m_q, &AnalysisWidget::eventConfigModified);

        m_eventSelectCombo->addItem(eventConfig->objectName(), eventId);
        qDebug() << __PRETTY_FUNCTION__ << eventConfig->objectName() << eventId << eventIndex;

        if (eventId == lastSelectedEventId)
            comboIndexToSelect = eventIndex;
    }

    if (!lastSelectedEventId.isNull() && comboIndexToSelect < m_eventSelectCombo->count())
    {
        m_eventSelectCombo->setCurrentIndex(comboIndexToSelect);
    }
}

void AnalysisWidgetPrivate::doPeriodicUpdate()
{
    for (auto eventWidget: m_eventWidgetsByEventId.values())
    {
        eventWidget->m_d->doPeriodicUpdate();
    }

    m_conditionWidget->doPeriodicUpdate();
    m_objectInfoWidget->refresh();
}

void AnalysisWidgetPrivate::closeAllUniqueWidgets()
{
    for (auto eventWidget: m_eventWidgetsByEventId.values())
    {
        if (eventWidget->m_d->m_uniqueWidget)
        {
                eventWidget->m_d->m_uniqueWidget->close();
                eventWidget->uniqueWidgetCloses();
        }
    }
}

/* Close any open histograms belonging to the current analysis. */
void AnalysisWidgetPrivate::closeAllHistogramWidgets()
{
    auto close_if_not_null = [](QWidget *widget)
    {
        if (widget)
            widget->close();
    };

    for (const auto &op: m_context->getAnalysis()->getOperators())
    {
        if (auto sink = qobject_cast<Histo1DSink *>(op.get()))
        {
            close_if_not_null(m_context->getObjectWidget(sink));

            for (const auto &histoPtr: sink->m_histos)
            {
                close_if_not_null(m_context->getObjectWidget(histoPtr.get()));
            }
        }
        else if (auto sink = qobject_cast<Histo2DSink *>(op.get()))
        {
            close_if_not_null(m_context->getObjectWidget(sink));
        }
    }
}

void AnalysisWidgetPrivate::actionNew()
{
    if (m_context->getAnalysis()->isModified())
    {
        QMessageBox msgBox(
            QMessageBox::Question, QSL("Save analysis configuration?"),
            QSL("The current analysis configuration has modifications. Do you want to save it?"),
            QMessageBox::Save | QMessageBox::Cancel | QMessageBox::Discard);

        int result = msgBox.exec();

        if (result == QMessageBox::Save)
        {
            if (!actionSave().first)
                return;
        }
        else if (result == QMessageBox::Cancel)
        {
            return;
        }
        // else discard
    }

    /* Close any active unique widgets _before_ replacing the analysis as the
     * unique widgets might perform actions on the analysis in their reject()
     * code. */
    closeAllUniqueWidgets();
    closeAllHistogramWidgets();

    AnalysisPauser pauser(m_context);
    m_context->getAnalysis()->clear();
    m_context->getAnalysis()->setModified(false);
    m_context->setAnalysisConfigFileName(QString());
    m_context->analysisWasCleared();
    repopulate();
}

void AnalysisWidgetPrivate::actionOpen()
{
    auto path = m_context->getWorkspaceDirectory();

    if (path.isEmpty())
        path = QStandardPaths::standardLocations(QStandardPaths::DocumentsLocation).at(0);

    QString fileName = QFileDialog::getOpenFileName(
        m_q, QSL("Load analysis config"), path, AnalysisFileFilter);

    if (fileName.isEmpty())
        return;

    if (m_context->getAnalysis()->isModified())
    {
        QMessageBox msgBox(QMessageBox::Question, QSL("Save analysis configuration?"),
                           QSL("The current analysis configuration has modifications."
                               " Do you want to save it?"),
                           QMessageBox::Save | QMessageBox::Cancel | QMessageBox::Discard);
        int result = msgBox.exec();

        if (result == QMessageBox::Save)
        {
            if (!actionSave().first)
                return;
        }
        else if (result == QMessageBox::Cancel)
        {
            return;
        }
        // else discard
    }

    closeAllUniqueWidgets();
    closeAllHistogramWidgets();

    m_context->loadAnalysisConfig(fileName);
}

QPair<bool, QString> AnalysisWidgetPrivate::actionSave()
{
    QString fileName = m_context->getAnalysisConfigFileName();

    if (fileName.isEmpty())
    {
        return actionSaveAs();
    }
    else
    {
        auto result = saveAnalysisConfig(m_context->getAnalysis(), fileName,
                                         m_context->getWorkspaceDirectory(),
                                         AnalysisFileFilter,
                                         m_context);
        if (result.first)
        {
            m_context->setAnalysisConfigFileName(result.second);
            m_context->getAnalysis()->setModified(false);
            m_context->analysisWasSaved();
        }

        return result;
    }
}

QPair<bool, QString> AnalysisWidgetPrivate::actionSaveAs()
{
    auto result = saveAnalysisConfigAs(m_context->getAnalysis(),
                                       m_context->getWorkspaceDirectory(),
                                       AnalysisFileFilter,
                                       m_context);

    if (result.first)
    {
        m_context->setAnalysisConfigFileName(result.second);
        m_context->getAnalysis()->setModified(false);
    }

    return result;
}

void AnalysisWidgetPrivate::actionClearHistograms()
{
    AnalysisPauser pauser(m_context);

    for (auto &op: m_context->getAnalysis()->getOperators())
    {
        if (auto histoSink = qobject_cast<Histo1DSink *>(op.get()))
        {
            for (auto &histo: histoSink->m_histos)
            {
                histo->clear();
            }
        }
        else if (auto histoSink = qobject_cast<Histo2DSink *>(op.get()))
        {
            if (histoSink->m_histo)
            {
                histoSink->m_histo->clear();
            }
        }
    }
}

void handle_session_error(const QString &title, const QString &message)
{
    SessionErrorDialog dialog(title, message);
    dialog.exec();

    //m_context->logMessage(QString("Error saving session:"));
    //m_context->logMessageRaw(result.second);
}

void AnalysisWidgetPrivate::actionSaveSession()
{
    qDebug() << __PRETTY_FUNCTION__;

    using ResultType = QPair<bool, QString>;

    ResultType result;

    auto sessionPath = m_context->getWorkspacePath(QSL("SessionDirectory"));

    if (sessionPath.isEmpty())
    {
        sessionPath = QStandardPaths::standardLocations(QStandardPaths::DocumentsLocation).at(0);
    }

    QString filename = QFileDialog::getSaveFileName(
        m_q, QSL("Save session"), sessionPath, SessionFileFilter);

    if (filename.isEmpty())
        return;

    QFileInfo fileInfo(filename);

    if (fileInfo.completeSuffix().isEmpty())
    {
        filename += SessionFileExtension;
    }

    AnalysisPauser pauser(m_context);

#if 1 // The QtConcurrent path
    QProgressDialog progressDialog;
    progressDialog.setLabelText(QSL("Saving session..."));
    progressDialog.setMinimum(0);
    progressDialog.setMaximum(0);

    QFutureWatcher<ResultType> watcher;
    QObject::connect(&watcher, &QFutureWatcher<ResultType>::finished,
                     &progressDialog, &QDialog::close);

    auto fn = static_cast<QPair<bool, QString> (*) (const QString &filename,
                                                    analysis::Analysis *analysis)>(
                                                        save_analysis_session);

    QFuture<ResultType> future = QtConcurrent::run(save_analysis_session, filename,
                                                   m_context->getAnalysis());
    watcher.setFuture(future);

    progressDialog.exec();

    result = future.result();
#else // The blocking path
    result = save_analysis_session(filename, m_context->getAnalysis());
#endif

    if (!result.first)
    {
        handle_session_error(result.second, "Error saving session");
    }
}

void AnalysisWidgetPrivate::actionLoadSession()
{
    auto sessionPath = m_context->getWorkspacePath(QSL("SessionDirectory"));

    if (sessionPath.isEmpty())
    {
        sessionPath = QStandardPaths::standardLocations(QStandardPaths::DocumentsLocation).at(0);
    }

    QString filename = QFileDialog::getOpenFileName(
        m_q, QSL("Load session"), sessionPath, SessionFileFilter);

    if (filename.isEmpty())
        return;

    AnalysisPauser pauser(m_context);

    QProgressDialog progressDialog;
    progressDialog.setLabelText(QSL("Loading session config..."));
    progressDialog.setMinimum(0);
    progressDialog.setMaximum(0);
    progressDialog.show();

    QEventLoop loop;

    QJsonDocument analysisJson;

    // load the config first
    {
#if 1 // The QtConcurrent path
        using ResultType = QPair<QJsonDocument, QString>;

        QFutureWatcher<ResultType> watcher;
        QObject::connect(&watcher, &QFutureWatcher<ResultType>::finished, &loop, &QEventLoop::quit);

        QFuture<ResultType> future = QtConcurrent::run(load_analysis_config_from_session_file, filename);
        watcher.setFuture(future);

        loop.exec();

        auto result = future.result();
#else // The blocking path
        auto result = load_analysis_config_from_session_file(filename);
#endif

        if (result.first.isNull())
        {
            progressDialog.hide();

            handle_session_error(result.second, "Error loading session config");

            //m_context->logMessage(QString("Error loading session:"));
            //m_context->logMessageRaw(result.second);
            return;
        }

        analysisJson = QJsonDocument(result.first);
    }

    if (m_context->getAnalysis()->isModified())
    {
        QMessageBox msgBox(QMessageBox::Question, QSL("Save analysis configuration?"),
                           QSL("The current analysis configuration has modifications."
                               " Do you want to save it?"),
                           QMessageBox::Save | QMessageBox::Cancel | QMessageBox::Discard);

        int result = msgBox.exec();

        if (result == QMessageBox::Save)
        {
            auto result = saveAnalysisConfig(
                m_context->getAnalysis(),
                m_context->getAnalysisConfigFileName(),
                m_context->getWorkspaceDirectory(),
                AnalysisFileFilter,
                m_context);

            if (!result.first)
            {
                m_context->logMessage(QSL("Error: ") + result.second);
                return;
            }
        }
        else if (result == QMessageBox::Cancel)
        {
            return;
        }
    }

    // This is the standard procedure when loading an analysis config
    closeAllUniqueWidgets();
    closeAllHistogramWidgets();

    if (m_context->loadAnalysisConfig(analysisJson, filename, { .NoAutoResume = true }))
    {
        m_context->setAnalysisConfigFileName(QString());
        progressDialog.setLabelText(QSL("Loading session data..."));


#if 1 // The QtConcurrent path
        using ResultType = QPair<bool, QString>;

        QFutureWatcher<ResultType> watcher;
        QObject::connect(&watcher, &QFutureWatcher<ResultType>::finished, &loop, &QEventLoop::quit);

        QFuture<ResultType> future = QtConcurrent::run(load_analysis_session, filename,
                                                       m_context->getAnalysis());
        watcher.setFuture(future);

        loop.exec();

        auto result = future.result();
#else // The blocking path
        auto result = load_analysis_session(filename, m_context->getAnalysis());
#endif

        if (!result.first)
        {
            handle_session_error(result.second, "Error loading session data");
            return;
        }
    }
}

void AnalysisWidgetPrivate::updateActions()
{
    auto streamWorker = m_context->getMVMEStreamWorker();
    auto workerState = streamWorker->getState();

    switch (workerState)
    {
        case MVMEStreamWorkerState::Idle:
            m_actionPause->setIcon(QIcon(":/control_pause.png"));
            m_actionPause->setText(QSL("Pause"));
            m_actionPause->setEnabled(true);
            m_actionPause->setChecked(streamWorker->getStartPaused());
            m_actionStepNextEvent->setEnabled(false);
            break;

        case MVMEStreamWorkerState::Running:
            m_actionPause->setIcon(QIcon(":/control_pause.png"));
            m_actionPause->setText(QSL("Pause"));
            m_actionPause->setEnabled(true);
            m_actionPause->setChecked(false);
            m_actionStepNextEvent->setEnabled(false);
            break;

        case MVMEStreamWorkerState::Paused:
            m_actionPause->setIcon(QIcon(":/control_play.png"));
            m_actionPause->setText(QSL("Resume"));
            m_actionPause->setEnabled(true);
            m_actionPause->setChecked(true);
            m_actionStepNextEvent->setEnabled(true);
            break;

        case MVMEStreamWorkerState::SingleStepping:
            m_actionPause->setEnabled(false);
            m_actionStepNextEvent->setEnabled(false);
            break;
    }
}

void AnalysisWidgetPrivate::actionExploreWorkspace()
{
    QString path = m_context->getWorkspaceDirectory();

    QDesktopServices::openUrl(QUrl::fromLocalFile(path));
}

void AnalysisWidgetPrivate::actionPause(bool actionIsChecked)
{
    auto streamWorker = m_context->getMVMEStreamWorker();
    auto workerState = streamWorker->getState();

    switch (workerState)
    {
        case MVMEStreamWorkerState::Idle:
            streamWorker->setStartPaused(actionIsChecked);
            break;

        case MVMEStreamWorkerState::Running:
            streamWorker->pause();
            break;

        case MVMEStreamWorkerState::Paused:
            streamWorker->resume();
            break;

        case MVMEStreamWorkerState::SingleStepping:
            // cannot pause/resume during the time a singlestep is active
            InvalidCodePath;
            break;
    }
}

void AnalysisWidgetPrivate::actionStepNextEvent()
{
    auto streamWorker = m_context->getMVMEStreamWorker();
    auto workerState = streamWorker->getState();

    switch (workerState)
    {
        case MVMEStreamWorkerState::Idle:
        case MVMEStreamWorkerState::Running:
        case MVMEStreamWorkerState::SingleStepping:
            InvalidCodePath;
            break;

        case MVMEStreamWorkerState::Paused:
            streamWorker->singleStep();
            break;
    }
}

void AnalysisWidgetPrivate::updateWindowTitle()
{
    QString fileName = m_context->getAnalysisConfigFileName();

    if (fileName.isEmpty())
        fileName = QSL("<not saved>");

    auto wsDir = m_context->getWorkspaceDirectory() + '/';

    if (fileName.startsWith(wsDir))
        fileName.remove(wsDir);

    auto title = QString(QSL("%1 - [Analysis UI]")).arg(fileName);

    if (m_context->getAnalysis()->isModified())
    {
        title += " *";
    }

    m_q->setWindowTitle(title);
}

void AnalysisWidgetPrivate::updateAddRemoveUserLevelButtons()
{
    qDebug() << __PRETTY_FUNCTION__;

    QUuid eventId = m_eventSelectCombo->currentData().toUuid();
    auto analysis = m_context->getAnalysis();
    s32 maxUserLevel = 0;

    for (const auto &op: analysis->getOperators(eventId))
    {
        maxUserLevel = std::max(maxUserLevel, op->getUserLevel());
    }

    s32 numUserLevels = maxUserLevel + 1;

    EventWidget *eventWidget = m_eventWidgetsByEventId.value(eventId);

    s32 visibleUserLevels = 0;

    if (eventWidget)
    {
        visibleUserLevels = eventWidget->m_d->m_levelTrees.size();
    }

    m_removeUserLevelButton->setEnabled(visibleUserLevels > 1 && visibleUserLevels > numUserLevels);
}

AnalysisWidget::AnalysisWidget(MVMEContext *ctx, QWidget *parent)
    : QWidget(parent)
    , m_d(new AnalysisWidgetPrivate)
{
    m_d->m_q = this;
    m_d->m_context = ctx;

    m_d->m_periodicUpdateTimer = new QTimer(this);
    m_d->m_periodicUpdateTimer->start(PeriodicUpdateTimerInterval_ms);
    m_d->m_geometrySaver = new WidgetGeometrySaver(this);

    /* Note: This code is not efficient at all. This AnalysisWidget and the
     * EventWidgets are recreated and repopulated more often than is really
     * necessary. Rebuilding everything when the underlying objects change was
     * just the easiest way to implement it.
     *
     * Update (beta 0.9.6): added new MVMEContext::vmeConfigAboutToBeSet()
     * signal. When this signal arrives we suspend repopulating until the final
     * emission of the vmeConfigChanged() signal. */

    connect(m_d->m_context, &MVMEContext::vmeConfigAboutToBeSet,
            this, [this] (VMEConfig *oldcfg, VMEConfig *newcfg) {
                qDebug() << __PRETTY_FUNCTION__ << "disabling repops";
                m_d->m_repopEnabled = false;
            });

    connect(m_d->m_context, &MVMEContext::vmeConfigChanged,
            this, [this] (VMEConfig *newcfg) {
                qDebug() << __PRETTY_FUNCTION__ << "reenabling repops";
                m_d->m_repopEnabled = true;
                m_d->repopulate();
            });

    auto do_repopulate_lambda = [this]() { m_d->repopulate(); };

    // Individual VME config changes
    connect(m_d->m_context, &MVMEContext::eventAdded, this, do_repopulate_lambda);
    connect(m_d->m_context, &MVMEContext::eventAboutToBeRemoved, this, do_repopulate_lambda);
    connect(m_d->m_context, &MVMEContext::moduleAdded, this, do_repopulate_lambda);
    connect(m_d->m_context, &MVMEContext::moduleAboutToBeRemoved, this, do_repopulate_lambda);

    // Analysis changes
    connect(m_d->m_context, &MVMEContext::analysisChanged,
            this, [this] (Analysis *analysis) {
                m_d->onAnalysisChanged(analysis);
    });

    connect(m_d->m_context, &MVMEContext::analysisConfigFileNameChanged,
            this, [this](const QString &) {
                m_d->updateWindowTitle();
    });

    // QStackedWidgets for EventWidgets and their toolbars
    m_d->m_eventWidgetStack = new QStackedWidget;
    m_d->m_eventWidgetToolBarStack = new QStackedWidget;
    connect(m_d->m_eventWidgetStack, &QStackedWidget::currentChanged,
            m_d->m_eventWidgetToolBarStack, &QStackedWidget::setCurrentIndex);

    m_d->m_eventWidgetEventSelectAreaToolBarStack = new QStackedWidget;
    connect(m_d->m_eventWidgetStack, &QStackedWidget::currentChanged,
            m_d->m_eventWidgetEventSelectAreaToolBarStack, &QStackedWidget::setCurrentIndex);

    // object info widget
    {
        m_d->m_objectInfoWidget = new ObjectInfoWidget(m_d->m_context);
    }

    // condition/cut displays
    {
        m_d->m_conditionWidget = new ConditionWidget(m_d->m_context);
        auto condWidget = m_d->m_conditionWidget;

        connect(m_d->m_eventWidgetStack, &QStackedWidget::currentChanged,
                condWidget, &ConditionWidget::selectEvent);


        QObject::connect(condWidget, &ConditionWidget::objectSelected,
                         this, [this] (const AnalysisObjectPtr &) {

            auto ei = m_d->m_eventSelectCombo->currentIndex();

            if (auto ew = m_d->m_eventWidgetsByEventIndex.value(ei, nullptr))
            {
                ew->m_d->clearAllTreeSelections();
            }
        });

        QObject::connect(condWidget, &ConditionWidget::editCondition,
                         this, [this] (const ConditionLink &cl) {
            m_d->editConditionLinkGraphically(cl);
        });

        QObject::connect(condWidget, &ConditionWidget::objectSelected,
                         m_d->m_objectInfoWidget, &ObjectInfoWidget::setAnalysisObject);
    }

    // toolbar
    {
        m_d->m_toolbar = make_toolbar();

        QAction *action;

        // new, open, save, save as
        m_d->m_toolbar->addAction(QIcon(":/document-new.png"), QSL("New"),
                                  this, [this]() { m_d->actionNew(); });

        m_d->m_toolbar->addAction(QIcon(":/document-open.png"), QSL("Open"),
                                  this, [this]() { m_d->actionOpen(); });

        m_d->m_toolbar->addAction(QIcon(":/document-save.png"), QSL("Save"),
                                  this, [this]() { m_d->actionSave(); });

        m_d->m_toolbar->addAction(QIcon(":/document-save-as.png"), QSL("Save As"),
                                  this, [this]() { m_d->actionSaveAs(); });

        // clear histograms
        m_d->m_toolbar->addSeparator();
        m_d->m_toolbar->addAction(QIcon(":/clear_histos.png"), QSL("Clear Histos"),
                                  this, [this]() { m_d->actionClearHistograms(); });

        // info window
        m_d->m_toolbar->addSeparator();
        m_d->m_toolbar->addAction(QIcon(":/info.png"), QSL("Info && Stats"), this, [this]() {

            AnalysisInfoWidget *widget = nullptr;

            if (m_d->m_analysisInfoWidget)
            {
                widget = m_d->m_analysisInfoWidget;
            }
            else
            {
                widget = new AnalysisInfoWidget(m_d->m_context);
                widget->setAttribute(Qt::WA_DeleteOnClose);
                add_widget_close_action(widget);
                m_d->m_geometrySaver->addAndRestore(widget, QSL("WindowGeometries/AnalysisInfo"));

                connect(widget, &QObject::destroyed, this, [this]() {
                    m_d->m_analysisInfoWidget = nullptr;
                });

                m_d->m_analysisInfoWidget = widget;
            }

            show_and_activate(widget);
        });

        // pause, resume, step actions and MVLC parser debugging
        m_d->mvlcParserDebugHandler = new MVLCParserDebugHandler(this);

        auto setup_parser_debug = [this] ()
        {
            connect(m_d->m_context->getMVMEStreamWorker(), &StreamWorkerBase::stateChanged,
                    this, [this](MVMEStreamWorkerState) {
                        m_d->updateActions();
                    });

            // MVLC specific
            if (auto worker = qobject_cast<MVLC_StreamWorker *>(
                    m_d->m_context->getMVMEStreamWorker()))
            {
                connect(worker, &MVLC_StreamWorker::debugInfoReady,
                        m_d->mvlcParserDebugHandler, &MVLCParserDebugHandler::handleDebugInfo);
            }
        };

        // Have to react to vmeControllerSet as that will change the
        // StreamWorkerBase instance used in MVMEContext. Thus the connection
        // to stateChanged() has to be remade and the test for an
        // MVLC_StreamWorker instance has to be doen again.
        connect(m_d->m_context, &MVMEContext::vmeControllerSet,
                this, setup_parser_debug);

        setup_parser_debug();

        m_d->m_toolbar->addSeparator();
        m_d->m_actionPause = m_d->m_toolbar->addAction(
            QIcon(":/control_pause.png"), QSL("Pause"),
            this, [this](bool checked) { m_d->actionPause(checked); });

        m_d->m_actionPause->setCheckable(true);

        m_d->m_actionStepNextEvent = m_d->m_toolbar->addAction(
            QIcon(":/control_play_stop.png"), QSL("Next Event"),
            this, [this] { m_d->actionStepNextEvent(); });

        m_d->m_toolbar->addSeparator();
        m_d->m_toolbar->addAction(QIcon(":/document-open.png"), QSL("Load Session"),
                                  this, [this]() { m_d->actionLoadSession(); });
        m_d->m_toolbar->addAction(QIcon(":/document-save.png"), QSL("Save Session"),
                                  this, [this]() { m_d->actionSaveSession(); });

        m_d->m_toolbar->addSeparator();

        m_d->m_toolbar->addAction(QIcon(QSL(":/folder_orange.png")), QSL("Explore Workspace"),
                                  this, [this]() { m_d->actionExploreWorkspace(); });

    }

    // After the toolbar entries the EventWidget specific action will be added.
    // See EventWidget::makeToolBar()

    auto toolbarFrame = new QFrame;
    toolbarFrame->setFrameStyle(QFrame::StyledPanel);
    auto toolbarFrameLayout = new QHBoxLayout(toolbarFrame);
    toolbarFrameLayout->setContentsMargins(0, 0, 0, 0);
    toolbarFrameLayout->setSpacing(0);
    toolbarFrameLayout->addWidget(m_d->m_toolbar);
    toolbarFrameLayout->addWidget(m_d->m_eventWidgetToolBarStack);
    toolbarFrameLayout->addStretch();

    // event select combo
    m_d->m_eventSelectCombo = new QComboBox;
    m_d->m_eventSelectCombo->setSizeAdjustPolicy(QComboBox::AdjustToContents);

    connect(m_d->m_eventSelectCombo,
            static_cast<void (QComboBox::*) (int)>(&QComboBox::currentIndexChanged),
            this, [this] (int index) {
        m_d->m_eventWidgetStack->setCurrentIndex(index);
        updateAddRemoveUserLevelButtons();
    });

    // remove user level
    m_d->m_removeUserLevelButton = new QToolButton();
    m_d->m_removeUserLevelButton->setIcon(QIcon(QSL(":/list_remove.png")));
    connect(m_d->m_removeUserLevelButton, &QPushButton::clicked, this, [this]() {
        QUuid eventId = m_d->m_eventSelectCombo->currentData().toUuid();
        EventWidget *eventWidget = m_d->m_eventWidgetsByEventId.value(eventId);
        if (eventWidget)
        {
            eventWidget->removeUserLevel();
            updateAddRemoveUserLevelButtons();
        }
    });

    // add user level
    m_d->m_addUserLevelButton = new QToolButton();
    m_d->m_addUserLevelButton->setIcon(QIcon(QSL(":/list_add.png")));

    connect(m_d->m_addUserLevelButton, &QPushButton::clicked, this, [this]() {
        QUuid eventId = m_d->m_eventSelectCombo->currentData().toUuid();
        EventWidget *eventWidget = m_d->m_eventWidgetsByEventId.value(eventId);
        if (eventWidget)
        {
            eventWidget->addUserLevel();
            updateAddRemoveUserLevelButtons();
        }
    });

    // Layout containing event select combo, a 2nd event widget specific
    // toolbar and the add and remove userlevel buttons
    auto eventSelectLayout = new QHBoxLayout;
    eventSelectLayout->addWidget(new QLabel(QSL("Event:")));
    eventSelectLayout->addWidget(m_d->m_eventSelectCombo);
    auto separatorFrame = new QFrame;
    separatorFrame->setFrameStyle(QFrame::VLine | QFrame::Sunken);
    eventSelectLayout->addWidget(separatorFrame);
    eventSelectLayout->addWidget(m_d->m_eventWidgetEventSelectAreaToolBarStack);
    eventSelectLayout->addStretch();
    eventSelectLayout->addWidget(m_d->m_removeUserLevelButton);
    eventSelectLayout->addWidget(m_d->m_addUserLevelButton);

    // statusbar
    m_d->m_statusBar = make_statusbar();
    // efficiency
    m_d->m_labelEfficiency = new QLabel;
    m_d->m_statusBar->addPermanentWidget(m_d->m_labelEfficiency);
    // timeticks label
    m_d->m_labelTimetickCount = new QLabel;
    m_d->m_statusBar->addPermanentWidget(m_d->m_labelTimetickCount);
    // histo storage label
    m_d->m_labelSinkStorageSize = new QLabel;
    m_d->m_statusBar->addPermanentWidget(m_d->m_labelSinkStorageSize);
    // a2 label
    m_d->m_statusLabelA2 = new QLabel;
    m_d->m_statusBar->addPermanentWidget(m_d->m_statusLabelA2);

    m_d->m_statusLabelA2->setText(QSL("a2::"));


    auto centralWidget = new QWidget;
    auto centralLayout = new QVBoxLayout(centralWidget);
    centralLayout->setContentsMargins(0, 0, 0, 0);
    centralLayout->setSpacing(2);
    centralLayout->addLayout(eventSelectLayout);
    centralLayout->addWidget(m_d->m_eventWidgetStack);
    centralLayout->setStretch(1, 1);

    auto conditionsTabWidget = new QTabWidget;
    conditionsTabWidget->addTab(m_d->m_conditionWidget,
                                QIcon(QSL(":/scissors.png")),
                                QSL("Cuts/Conditions"));

    // Object info inside a scrollarea in the bottom right corner
    auto objectInfoTabWidget = new QTabWidget;

    {
        auto scrollArea = new QScrollArea;
        scrollArea->setWidgetResizable(true);
        scrollArea->setWidget(m_d->m_objectInfoWidget);

        objectInfoTabWidget->addTab(scrollArea,
                                    QIcon(QSL(":/info.png")),
                                    QSL("Object Info"));
    }

    // right splitter with condition tree on top and object info window at the
    // bottom
    auto rightSplitter = new QSplitter(Qt::Vertical);
    rightSplitter->addWidget(conditionsTabWidget);
    rightSplitter->addWidget(objectInfoTabWidget);
    rightSplitter->setStretchFactor(0, 2);
    rightSplitter->setStretchFactor(1, 1);
    rightSplitter->hide();

    static const char *rightSplitterStateKey = "AnalysisWidget/RightSplitterState";

    connect(rightSplitter, &QSplitter::splitterMoved,
            this, [this, rightSplitter] (int pos, int index) {
        m_d->m_settings.setValue(rightSplitterStateKey, rightSplitter->saveState());
    });


    if (m_d->m_settings.contains(rightSplitterStateKey))
    {
        rightSplitter->restoreState(m_d->m_settings.value(rightSplitterStateKey).toByteArray());
    }

    // main splitter dividing the ui into userlevel trees (left) and conditions
    // and object info (right)
    auto mainSplitter = new QSplitter;
    mainSplitter->addWidget(centralWidget);
    mainSplitter->addWidget(rightSplitter);
    mainSplitter->setStretchFactor(0, 3);
    mainSplitter->setStretchFactor(1, 1);

    static const char *mainSplitterStateKey = "AnalysisWidget/MainSplitterState";

    connect(mainSplitter, &QSplitter::splitterMoved,
            this, [this, mainSplitter] (int pos, int index) {
        m_d->m_settings.setValue(mainSplitterStateKey, mainSplitter->saveState());
    });


    if (m_d->m_settings.contains(mainSplitterStateKey))
    {
        mainSplitter->restoreState(m_d->m_settings.value(mainSplitterStateKey).toByteArray());
    }

    // main layout
    auto layout = new QGridLayout(this);
    layout->setContentsMargins(2, 2, 2, 2);
    layout->setSpacing(2);

    layout->addWidget(toolbarFrame,             0, 0);
    layout->addWidget(mainSplitter,             1, 0);
    layout->addWidget(m_d->m_statusBar,         2, 0);
    layout->setRowStretch(1, 1);

    // Update the histo storage size in the statusbar
    connect(m_d->m_periodicUpdateTimer, &QTimer::timeout, this, [this]() {
        double storageSize = m_d->m_context->getAnalysis()->getTotalSinkStorageSize();
        QString unit("B");

        if (storageSize > Gigabytes(1))
        {
            storageSize /= Gigabytes(1);
            unit = QSL("GiB");
        }
        else if (storageSize > Megabytes(1))
        {
            storageSize /= Megabytes(1);
            unit = QSL("MiB");
        }
        else if (storageSize == 0.0)
        {
            unit = QSL("MiB");
        }

        m_d->m_labelSinkStorageSize->setText(QString("Histo Storage: %1 %2")
                                             .arg(storageSize, 0, 'f', 2)
                                             .arg(unit));
    });

    // Update statusbar timeticks label
    connect(m_d->m_periodicUpdateTimer, &QTimer::timeout, this, [this]() {

        double tickCount = m_d->m_context->getAnalysis()->getTimetickCount();

        m_d->m_labelTimetickCount->setText(QString("Timeticks: %1 s")
                                           .arg(tickCount));


        if (!m_d->m_context->getAnalysis()->getRunInfo().isReplay)
        {

            auto daqStats = m_d->m_context->getDAQStats();
            double efficiency = daqStats.getAnalysisEfficiency();
            efficiency = std::isnan(efficiency) ? 0.0 : efficiency;

            m_d->m_labelEfficiency->setText(QString("Efficiency: %1")
                                            .arg(efficiency, 0, 'f', 2));

            auto tt = (QString("Analyzed Buffers:\t%1\n"
                               "Skipped Buffers:\t%2\n"
                               "Total Buffers:\t%3")
                       .arg(daqStats.getAnalyzedBuffers())
                       .arg(daqStats.droppedBuffers)
                       .arg(daqStats.totalBuffersRead)
                      );

            m_d->m_labelEfficiency->setToolTip(tt);
        }
        else
        {
            m_d->m_labelEfficiency->setText(QSL("Replay  |"));
            m_d->m_labelEfficiency->setToolTip(QSL(""));
        }
    });

    // Run the periodic update
    connect(m_d->m_periodicUpdateTimer, &QTimer::timeout,
            this, [this]() { m_d->doPeriodicUpdate(); });

    // Build the analysis to make sure everything is setup properly
    auto analysis = ctx->getAnalysis();

    analysis->beginRun(ctx->getRunInfo(),
                       vme_analysis_common::build_id_to_index_mapping(
                           ctx->getVMEConfig()));

    // React to changes to the analysis but using the local signal wrapper
    // instead of the analysis directly.
    auto &wrapper = m_d->m_analysisSignalWrapper;
    using Wrapper = AnalysisSignalWrapper;

    QObject::connect(&wrapper, &Wrapper::modifiedChanged,
                     this, [this]() {
        m_d->updateWindowTitle();
    });

    QObject::connect(&wrapper, &Wrapper::dataSourceAdded,
                     this, [this](const SourcePtr &src) {
        m_d->onDataSourceAdded(src);
    });

    QObject::connect(&wrapper, &Wrapper::dataSourceRemoved,
                     this, [this](const SourcePtr &src) {
        m_d->onDataSourceRemoved(src);
    });

    QObject::connect(&wrapper, &Wrapper::operatorAdded,
                     this, [this](const OperatorPtr &op) {
        m_d->onOperatorAdded(op);
    });

    QObject::connect(&wrapper, &Wrapper::operatorRemoved,
                     this, [this](const OperatorPtr &op) {
        m_d->onOperatorRemoved(op);
    });

    QObject::connect(&wrapper, &Wrapper::directoryAdded,
                     this, [this](const DirectoryPtr &dir) {
        m_d->onDirectoryAdded(dir);
    });

    QObject::connect(&wrapper, &Wrapper::directoryRemoved,
                     this, [this](const DirectoryPtr &dir) {
        m_d->onDirectoryRemoved(dir);
    });

    QObject::connect(&wrapper, &Wrapper::conditionLinkApplied,
                     this, [this](const OperatorPtr &op, const ConditionLink &cl) {
         m_d->onConditionLinkApplied(op, cl);
    });

    QObject::connect(&wrapper, &Wrapper::conditionLinkCleared,
                     this, [this](const OperatorPtr &op, const ConditionLink &cl) {
         m_d->onConditionLinkCleared(op, cl);
    });

    // Initial update
    m_d->onAnalysisChanged(analysis);
    m_d->updateActions();

    resize(800, 600);
}

AnalysisWidget::~AnalysisWidget()
{
    if (m_d->m_analysisInfoWidget)
    {
        m_d->m_analysisInfoWidget->close();
    }

    delete m_d;
    qDebug() << __PRETTY_FUNCTION__;
}

void AnalysisWidget::operatorAddedExternally(const OperatorPtr &op)
{
    if (auto eventWidget = m_d->m_eventWidgetsByEventId.value(op->getEventId()))
    {
        eventWidget->m_d->repopulate();
    }

    m_d->m_conditionWidget->repopulate();
}

void AnalysisWidget::operatorEditedExternally(const OperatorPtr &op)
{
    if (auto eventWidget = m_d->m_eventWidgetsByEventId.value(op->getEventId()))
    {
        eventWidget->m_d->repopulate();
    }

    m_d->m_conditionWidget->repopulate();
}

void AnalysisWidget::updateAddRemoveUserLevelButtons()
{
    m_d->updateAddRemoveUserLevelButtons();
}

ConditionWidget *AnalysisWidget::getConditionWidget() const
{
    return m_d->m_conditionWidget;
}

ObjectInfoWidget *AnalysisWidget::getObjectInfoWidget() const
{
    return m_d->m_objectInfoWidget;
}

void AnalysisWidget::eventConfigModified()
{
    m_d->repopulateEventSelectCombo();
}

bool AnalysisWidget::event(QEvent *e)
{
    if (e->type() == QEvent::StatusTip)
    {
        m_d->m_statusBar->showMessage(reinterpret_cast<QStatusTipEvent *>(e)->tip());
        return true;
    }

    return QWidget::event(e);
}

int AnalysisWidget::removeObjects(const AnalysisObjectVector &objects)
{
    qDebug() << __PRETTY_FUNCTION__ << objects.size();

    if (objects.isEmpty()) return 0;

    AnalysisPauser pauser(m_d->getContext());
    QSignalBlocker blocker(m_d->m_analysisSignalWrapper);
    auto analysis = m_d->getAnalysis();
    int result = analysis->removeObjectsRecursively(objects);
    m_d->repopulate();
    return result;
}

void AnalysisWidget::repopulate()
{
    m_d->repopulate();
}

} // end namespace ui
} // end namespace analysis<|MERGE_RESOLUTION|>--- conflicted
+++ resolved
@@ -47,5157 +47,6 @@
 #include <QToolBar>
 #include <QToolButton>
 #include <QWidgetAction>
-<<<<<<< HEAD
-
-
-#include <QJsonObject>
-
-namespace analysis
-{
-
-enum DataRole
-{
-    DataRole_Pointer = Qt::UserRole,
-    DataRole_ParameterIndex,
-    DataRole_HistoAddress,
-};
-
-enum NodeType
-{
-    NodeType_Module = QTreeWidgetItem::UserType,
-    NodeType_Source,
-    NodeType_Operator,
-    NodeType_OutputPipe,
-    NodeType_OutputPipeParameter,
-
-    NodeType_Histo1DSink,
-    NodeType_Histo2DSink,
-    NodeType_Sink,          // Sinks that are not handled specifically
-
-    NodeType_Histo1D,
-
-    NodeType_Directory,
-
-    NodeType_MaxNodeType
-};
-
-template<typename T>
-T *get_pointer(QTreeWidgetItem *node, s32 dataRole = DataRole_Pointer)
-{
-    return node ? reinterpret_cast<T *>(node->data(0, dataRole).value<void *>()) : nullptr;
-}
-
-inline QObject *get_qobject(QTreeWidgetItem *node, s32 dataRole = Qt::UserRole)
-{
-    return get_pointer<QObject>(node, dataRole);
-}
-
-AnalysisObjectPtr get_analysis_object(QTreeWidgetItem *node, s32 dataRole = DataRole_Pointer)
-{
-    switch (node->type())
-    {
-        case NodeType_Source:
-        case NodeType_Operator:
-        case NodeType_Histo1DSink:
-        case NodeType_Histo2DSink:
-        case NodeType_Sink:
-        case NodeType_Directory:
-            {
-                auto qo = get_qobject(node, dataRole);
-                qDebug() << qo;
-                if (auto ao = qobject_cast<AnalysisObject *>(qo))
-                    return ao->shared_from_this();
-            }
-    }
-
-    return AnalysisObjectPtr();
-}
-
-template<typename T>
-std::shared_ptr<T> get_shared_analysis_object(QTreeWidgetItem *node,
-                                              s32 dataRole = DataRole_Pointer)
-{
-    auto objPtr = get_analysis_object(node, dataRole);
-    return std::dynamic_pointer_cast<T>(objPtr);
-}
-
-/* QTreeWidgetItem does not support setting separate values for Qt::DisplayRole and
- * Qt::EditRole. This subclass removes this limitation.
- *
- * The implementation keeps track of whether DisplayRole and EditRole data have been set.
- * If specific data for the requested role is available it will be returned, otherwise the
- * other roles data is returned.
- *
- * This subclass also implements custom (numeric) sorting behavior for output pipe
- * parameter and histogram index values in operator<().
- *
- * NOTE: Do not use for the headerview as that requires special handling which needs
- * access to the private QTreeModel class.
- * Link to the Qt code: https://code.woboq.org/qt5/qtbase/src/widgets/itemviews/qtreewidget.cpp.html#_ZN15QTreeWidgetItem7setDataEiiRK8QVariant
- */
-class TreeNode: public QTreeWidgetItem
-{
-    public:
-        TreeNode(int type = QTreeWidgetItem::Type)
-            : QTreeWidgetItem(type)
-        { }
-
-        TreeNode(const QStringList &strings, int type = QTreeWidgetItem::Type)
-            : QTreeWidgetItem(type)
-        {
-            for (int i = 0; i < strings.size(); i++)
-            {
-                setText(i, strings.at(i));
-            }
-        }
-
-        virtual void setData(int column, int role, const QVariant &value) override
-        {
-            if (column < 0)
-                return;
-
-            if (role != Qt::DisplayRole && role != Qt::EditRole)
-            {
-                QTreeWidgetItem::setData(column, role, value);
-                return;
-            }
-
-            if (column >= m_columnData.size())
-            {
-                m_columnData.resize(column + 1);
-            }
-
-            auto &entry = m_columnData[column];
-
-            switch (role)
-            {
-                case Qt::DisplayRole:
-                    if (entry.displayData != value)
-                    {
-                        entry.displayData = value;
-                        entry.flags |= Data::HasDisplayData;
-                        emitDataChanged();
-                    }
-                    break;
-
-                case Qt::EditRole:
-                    if (entry.editData != value)
-                    {
-                        entry.editData = value;
-                        entry.flags |= Data::HasEditData;
-                        emitDataChanged();
-                    }
-                    break;
-
-                InvalidDefaultCase;
-            }
-        }
-
-        virtual QVariant data(int column, int role) const override
-        {
-            if (role != Qt::DisplayRole && role != Qt::EditRole)
-            {
-                return QTreeWidgetItem::data(column, role);
-            }
-
-            if (0 <= column && column < m_columnData.size())
-            {
-                const auto &entry = m_columnData[column];
-
-                switch (role)
-                {
-                    case Qt::DisplayRole:
-                        if (entry.flags & Data::HasDisplayData)
-                            return entry.displayData;
-                        return entry.editData;
-
-                    case Qt::EditRole:
-                        if (entry.flags & Data::HasEditData)
-                            return entry.editData;
-                        return entry.displayData;
-
-                    InvalidDefaultCase;
-                }
-            }
-
-            return QVariant();
-        }
-
-        // Custom sorting for numeric columns
-        virtual bool operator<(const QTreeWidgetItem &other) const override
-        {
-            if (type() == other.type() && treeWidget() && treeWidget()->sortColumn() == 0)
-            {
-                if (type() == NodeType_OutputPipeParameter)
-                {
-                    s32 thisAddress  = data(0, DataRole_ParameterIndex).toInt();
-                    s32 otherAddress = other.data(0, DataRole_ParameterIndex).toInt();
-                    return thisAddress < otherAddress;
-                }
-                else if (type() == NodeType_Histo1D)
-                {
-                    s32 thisAddress  = data(0, DataRole_HistoAddress).toInt();
-                    s32 otherAddress = other.data(0, DataRole_HistoAddress).toInt();
-                    return thisAddress < otherAddress;
-                }
-            }
-            return QTreeWidgetItem::operator<(other);
-        }
-
-    private:
-        struct Data
-        {
-            static const u8 HasDisplayData = 1u << 0;
-            static const u8 HasEditData    = 1u << 1;
-            QVariant displayData;
-            QVariant editData;
-            u8 flags = 0u;
-        };
-
-        QVector<Data> m_columnData;
-};
-
-template<typename T>
-TreeNode *make_node(T *data, int type = QTreeWidgetItem::Type)
-{
-    auto ret = new TreeNode(type);
-    ret->setData(0, DataRole_Pointer, QVariant::fromValue(static_cast<void *>(data)));
-    ret->setFlags(ret->flags() & ~(Qt::ItemIsDropEnabled | Qt::ItemIsDragEnabled));
-    return ret;
-}
-
-inline TreeNode *make_module_node(ModuleConfig *mod)
-{
-    auto node = make_node(mod, NodeType_Module);
-    node->setText(0, mod->objectName());
-    node->setIcon(0, QIcon(":/vme_module.png"));
-    node->setFlags(node->flags() | Qt::ItemIsDropEnabled);
-    return node;
-};
-
-static QIcon make_datasource_icon(SourceInterface *source)
-{
-    QIcon icon;
-
-    if (qobject_cast<ListFilterExtractor *>(source))
-        icon = QIcon(":/listfilter.png");
-
-    if (qobject_cast<Extractor *>(source))
-        icon = QIcon(":/data_filter.png");
-
-    return icon;
-}
-
-inline TreeNode *make_datasource_node(SourceInterface *source)
-{
-    auto sourceNode = make_node(source, NodeType_Source);
-    sourceNode->setData(0, Qt::DisplayRole, source->objectName());
-    sourceNode->setData(0, Qt::EditRole, source->objectName());
-    sourceNode->setFlags(sourceNode->flags() | Qt::ItemIsEditable | Qt::ItemIsDragEnabled);
-    sourceNode->setIcon(0, make_datasource_icon(source));
-
-    Q_ASSERT_X(source->getNumberOfOutputs() == 1,
-               "make_datasource_node",
-               "data sources with multiple output pipes not supported");
-
-    if (source->getNumberOfOutputs() == 1)
-    {
-        Pipe *outputPipe = source->getOutput(0);
-        s32 addressCount = outputPipe->parameters.size();
-
-        for (s32 address = 0; address < addressCount; ++address)
-        {
-            auto addressNode = make_node(outputPipe, NodeType_OutputPipeParameter);
-            addressNode->setData(0, DataRole_ParameterIndex, address);
-            addressNode->setText(0, QString::number(address));
-            sourceNode->addChild(addressNode);
-        }
-    }
-
-    return sourceNode;
-}
-
-static QIcon make_operator_icon(OperatorInterface *op)
-{
-    // operators
-    if (qobject_cast<CalibrationMinMax *>(op))
-        return QIcon(":/operator_calibration.png");
-
-    if (qobject_cast<Difference *>(op))
-        return QIcon(":/operator_difference.png");
-
-    if (qobject_cast<PreviousValue *>(op))
-        return QIcon(":/operator_previous.png");
-
-    if (qobject_cast<Sum *>(op))
-        return QIcon(":/operator_sum.png");
-
-    if (qobject_cast<ExpressionOperator *>(op))
-        return QIcon(":/function.png");
-
-    // sinks
-    if (qobject_cast<Histo1DSink *>(op))
-        return QIcon(":/hist1d.png");
-
-    if (qobject_cast<Histo2DSink *>(op))
-        return QIcon(":/hist2d.png");
-
-    if (qobject_cast<RateMonitorSink *>(op))
-        return QIcon(":/rate_monitor_sink.png");
-
-    // catchall for sinks
-    if (qobject_cast<SinkInterface *>(op))
-        return QIcon(":/sink.png");
-
-    return QIcon(":/operator_generic.png");
-}
-
-inline TreeNode *make_histo1d_node(Histo1DSink *sink)
-{
-    auto node = make_node(sink, NodeType_Histo1DSink);
-
-    node->setData(0, Qt::EditRole, sink->objectName());
-    node->setData(0, Qt::DisplayRole, QString("<b>%1</b> %2").arg(
-            sink->getShortName(),
-            sink->objectName()));
-
-
-    node->setIcon(0, make_operator_icon(sink));
-    node->setFlags(node->flags() | Qt::ItemIsEditable);
-
-    if (sink->m_histos.size() > 0)
-    {
-        for (s32 addr = 0; addr < sink->m_histos.size(); ++addr)
-        {
-            auto histo = sink->m_histos[addr].get();
-            auto histoNode = make_node(histo, NodeType_Histo1D);
-            histoNode->setData(0, DataRole_HistoAddress, addr);
-            histoNode->setText(0, QString::number(addr));
-            node->setIcon(0, make_operator_icon(sink));
-
-            node->addChild(histoNode);
-        }
-    }
-
-    return node;
-};
-
-inline TreeNode *make_histo2d_node(Histo2DSink *sink)
-{
-    auto node = make_node(sink, NodeType_Histo2DSink);
-    node->setData(0, Qt::EditRole, sink->objectName());
-    node->setData(0, Qt::DisplayRole, QString("<b>%1</b> %2").arg(
-            sink->getShortName(),
-            sink->objectName()));
-    node->setIcon(0, make_operator_icon(sink));
-    node->setFlags(node->flags() | Qt::ItemIsEditable);
-
-    return node;
-}
-
-inline TreeNode *make_sink_node(SinkInterface *sink)
-{
-    auto node = make_node(sink, NodeType_Sink);
-    node->setData(0, Qt::EditRole, sink->objectName());
-    node->setData(0, Qt::DisplayRole, QString("<b>%1</b> %2").arg(
-            sink->getShortName(),
-            sink->objectName()));
-    node->setIcon(0, make_operator_icon(sink));
-    node->setFlags(node->flags() | Qt::ItemIsEditable);
-
-    return node;
-}
-
-inline TreeNode *make_operator_node(OperatorInterface *op)
-{
-    auto result = make_node(op, NodeType_Operator);
-
-    result->setData(0, Qt::EditRole, op->objectName());
-    result->setData(0, Qt::DisplayRole, QString("<b>%1</b> %2").arg(
-            op->getShortName(),
-            op->objectName()));
-
-    result->setIcon(0, make_operator_icon(op));
-    result->setFlags(result->flags() | Qt::ItemIsEditable);
-
-    // outputs
-    for (s32 outputIndex = 0;
-         outputIndex < op->getNumberOfOutputs();
-         ++outputIndex)
-    {
-        Pipe *outputPipe = op->getOutput(outputIndex);
-        s32 outputParamSize = outputPipe->parameters.size();
-
-        auto pipeNode = make_node(outputPipe, NodeType_OutputPipe);
-        pipeNode->setText(0, QString("#%1 \"%2\" (%3 elements)")
-                          .arg(outputIndex)
-                          .arg(op->getOutputName(outputIndex))
-                          .arg(outputParamSize)
-                         );
-        result->addChild(pipeNode);
-
-        for (s32 paramIndex = 0; paramIndex < outputParamSize; ++paramIndex)
-        {
-            auto paramNode = make_node(outputPipe, NodeType_OutputPipeParameter);
-            paramNode->setData(0, DataRole_ParameterIndex, paramIndex);
-            paramNode->setText(0, QString("[%1]").arg(paramIndex));
-
-            pipeNode->addChild(paramNode);
-        }
-    }
-
-    return result;
-};
-
-inline TreeNode *make_directory_node(const DirectoryPtr &dir)
-{
-    auto result = make_node(dir.get(), NodeType_Directory);
-
-    result->setText(0, dir->objectName());
-    result->setIcon(0, QIcon(QSL(":/folder_orange.png")));
-    result->setFlags(result->flags()
-                     | Qt::ItemIsDropEnabled
-                     | Qt::ItemIsDragEnabled
-                     | Qt::ItemIsEditable
-                     );
-
-    return result;
-}
-
-struct Histo1DWidgetInfo
-{
-    QVector<std::shared_ptr<Histo1D>> histos;
-    s32 histoAddress;
-    std::shared_ptr<CalibrationMinMax> calib;
-    std::shared_ptr<Histo1DSink> sink;
-};
-
-Histo1DWidgetInfo getHisto1DWidgetInfoFromNode(QTreeWidgetItem *node)
-{
-    QTreeWidgetItem *sinkNode = nullptr;
-    Histo1DWidgetInfo result;
-
-    switch (node->type())
-    {
-        case NodeType_Histo1D:
-            {
-                Q_ASSERT(node->parent() && node->parent()->type() == NodeType_Histo1DSink);
-                sinkNode = node->parent();
-                result.histoAddress = node->data(0, DataRole_HistoAddress).toInt();
-            } break;
-
-        case NodeType_Histo1DSink:
-            {
-                sinkNode = node;
-                result.histoAddress = 0;
-            } break;
-
-        InvalidDefaultCase;
-    }
-
-    auto histoSink = get_pointer<Histo1DSink>(sinkNode);
-    result.histos = histoSink->m_histos;
-    result.sink = std::dynamic_pointer_cast<Histo1DSink>(histoSink->shared_from_this());
-
-    // Check if the histosinks input is a CalibrationMinMax
-    if (Pipe *sinkInputPipe = histoSink->getSlot(0)->inputPipe)
-    {
-        if (auto calibRaw = qobject_cast<CalibrationMinMax *>(sinkInputPipe->getSource()))
-        {
-            result.calib = std::dynamic_pointer_cast<CalibrationMinMax>(calibRaw->shared_from_this());
-        }
-    }
-
-    return result;
-}
-
-//
-// ObjectTree and subclasses
-//
-
-// MIME types for drag and drop operations
-
-// SourceInterface objects only
-static const QString DataSourceIdListMIMEType = QSL("application/x-mvme-analysis-datasource-id-list");
-
-// Non datasource operators and directories
-static const QString OperatorIdListMIMEType = QSL("application/x-mvme-analysis-operator-id-list");
-
-// Sink-type operators and directories
-static const QString SinkIdListMIMEType = QSL("application/x-mvme-analysis-sink-id-list");
-
-// Generic, untyped analysis objects
-static const QString ObjectIdListMIMEType = QSL("application/x-mvme-analysis-object-id-list");
-
-namespace
-{
-
-QVector<QUuid> decode_id_list(QByteArray data)
-{
-    QDataStream stream(&data, QIODevice::ReadOnly);
-    QVector<QByteArray> sourceIds;
-    stream >> sourceIds;
-
-    QVector<QUuid> result;
-    result.reserve(sourceIds.size());
-
-    for (const auto &idData: sourceIds)
-    {
-        result.push_back(QUuid(idData));
-    }
-
-    return result;
-}
-
-} // end anon namespace
-
-ObjectTree::~ObjectTree()
-{
-    qDebug() << __PRETTY_FUNCTION__ << this;
-}
-
-MVMEContext *ObjectTree::getContext() const
-{
-    assert(getEventWidget());
-    return getEventWidget()->getContext();
-}
-
-Analysis *ObjectTree::getAnalysis() const
-{
-    assert(getContext());
-    return getContext()->getAnalysis();
-}
-
-void ObjectTree::dropEvent(QDropEvent *event)
-{
-    /* Avoid calling the QTreeWidget reimplementation which handles internal moves
-     * specially. Instead pass through to the QAbstractItemView base. */
-    QAbstractItemView::dropEvent(event);
-}
-
-void ObjectTree::keyPressEvent(QKeyEvent *event)
-{
-    if (event->matches(QKeySequence::Copy))
-    {
-        auto selectedTopLevelObjects = getEventWidget()->getTopLevelSelectedObjects();
-        getEventWidget()->copyToClipboard(selectedTopLevelObjects);
-    }
-    else if (event->matches(QKeySequence::Paste))
-    {
-        getEventWidget()->pasteFromClipboard(this);
-    }
-    else
-    {
-        QTreeWidget::keyPressEvent(event);
-    }
-}
-
-QList<QTreeWidgetItem *> ObjectTree::getTopLevelSelectedNodes() const
-{
-    QList<QTreeWidgetItem *> result;
-
-    auto nodes = selectedItems();
-
-    for (auto node: nodes)
-    {
-        if (nodes.contains(node->parent()))
-            continue;
-
-        result.push_back(node);
-    }
-
-    return result;
-}
-
-Qt::DropActions ObjectTree::supportedDropActions() const
-{
-    return Qt::MoveAction;
-}
-
-// DataSourceTree
-
-DataSourceTree::~DataSourceTree()
-{
-    qDebug() << __PRETTY_FUNCTION__ << this;
-}
-
-QStringList DataSourceTree::mimeTypes() const
-{
-    return { DataSourceIdListMIMEType };
-}
-
-QMimeData *DataSourceTree::mimeData(const QList<QTreeWidgetItem *> items) const
-{
-    QVector<QByteArray> idData;
-
-    for (auto item: items)
-    {
-        switch (item->type())
-        {
-            case NodeType_Source:
-                if (auto source = get_pointer<SourceInterface>(item))
-                {
-                    idData.push_back(source->getId().toByteArray());
-                }
-                break;
-
-            default:
-                break;
-        }
-    }
-
-    QByteArray buffer;
-    QDataStream stream(&buffer, QIODevice::WriteOnly);
-    stream << idData;
-
-    auto result = new QMimeData;
-    result->setData(DataSourceIdListMIMEType, buffer);
-
-    return result;
-}
-
-bool DataSourceTree::dropMimeData(QTreeWidgetItem *parentItem,
-                                  int parentIndex,
-                                  const QMimeData *data,
-                                  Qt::DropAction action)
-{
-    /* Drag and drop of datasources:
-     * If dropped onto the tree or onto unassignedDataSourcesRoot the sources are removed
-     * from their module and end up being unassigned.
-     * If dropped onto a module the selected sources are (re)assigned to that module.
-     */
-
-    const auto mimeType = DataSourceIdListMIMEType;
-
-    if (action != Qt::MoveAction)
-        return false;
-
-    if (!data->hasFormat(mimeType))
-        return false;
-
-    auto ids = decode_id_list(data->data(mimeType));
-
-    if (ids.isEmpty())
-        return false;
-
-    bool didModify = false;
-    auto analysis = getEventWidget()->getContext()->getAnalysis();
-
-    check_directory_consistency(analysis->getDirectories(), analysis);
-
-    AnalysisObjectVector droppedObjects;
-    droppedObjects.reserve(ids.size());
-
-    if (!parentItem || parentItem == unassignedDataSourcesRoot)
-    {
-        // move from module to unassigned
-
-        AnalysisPauser pauser(getContext());
-
-        for (auto &id: ids)
-        {
-            if (auto source = analysis->getSource(id))
-            {
-                qDebug() << __PRETTY_FUNCTION__ <<
-                    "removing module assignment from data source " << source.get();
-
-                source->setModuleId(QUuid());
-                analysis->sourceEdited(source);
-                droppedObjects.append(source);
-            }
-        }
-
-        didModify = true;
-    }
-    else if (parentItem && parentItem->type() == NodeType_Module)
-    {
-        // assign to module
-
-        auto module = qobject_cast<ModuleConfig *>(get_qobject(parentItem));
-        assert(module);
-
-        AnalysisPauser pauser(getContext());
-
-        for (auto &id: ids)
-        {
-            if (auto source = analysis->getSource(id))
-            {
-                qDebug() << __PRETTY_FUNCTION__
-                    << "assigning source " << source.get() << " to module " << module;
-
-                source->setModuleId(module->getId());
-                analysis->sourceEdited(source);
-                droppedObjects.append(source);
-            }
-        }
-
-        didModify = true;
-        // HACK: rebuild analysis here so that the changes are visible to the repopulate()
-        // call below. If this is not done and the analysis is idle the pauser won't issue
-        // the call to MVMEStreamWorker::start() and thus the analysis won't be rebuilt
-        // until the next DAQ/replay start. Event then the UI won't be updated as it
-        // doesn't know that the structure changed.
-        // This is a systematic problem: the rebuild in the streamworker thread can cause
-        // changes which means the GUI should be updated, but the GUI will never know.
-        analysis->beginRun(Analysis::KeepState);
-    }
-
-    check_directory_consistency(analysis->getDirectories(), analysis);
-
-    if (didModify)
-    {
-        analysis->setModified();
-        getEventWidget()->repopulate();
-        getEventWidget()->selectObjects(droppedObjects);
-    }
-
-    /* Returning false here to circumvent a crash which seems to be caused by Qt updating
-     * the source of the drop operation which cannot work as the tree is rebuilt in
-     * repopulate(). */
-    return false;
-}
-
-// OperatorTree
-
-OperatorTree::~OperatorTree()
-{
-    qDebug() << __PRETTY_FUNCTION__ << this;
-}
-
-QStringList OperatorTree::mimeTypes() const
-{
-    return { OperatorIdListMIMEType };
-}
-
-QMimeData *OperatorTree::mimeData(const QList<QTreeWidgetItem *> nodes) const
-{
-    QVector<QByteArray> idData;
-
-    for (auto node: nodes)
-    {
-        // Skip non top-level nodes
-        if (nodes.contains(node->parent()))
-            continue;
-
-        switch (node->type())
-        {
-            case NodeType_Operator:
-                {
-                    if (auto op = get_pointer<OperatorInterface>(node))
-                    {
-                        idData.push_back(op->getId().toByteArray());
-                    }
-                } break;
-
-            case NodeType_Directory:
-                {
-                    if (auto dir = get_pointer<Directory>(node))
-                    {
-                        idData.push_back(dir->getId().toByteArray());
-                    }
-                } break;
-
-            default:
-                break;
-        }
-    }
-
-    QByteArray buffer;
-    QDataStream stream(&buffer, QIODevice::WriteOnly);
-    stream << idData;
-
-    auto result = new QMimeData;
-    result->setData(OperatorIdListMIMEType, buffer);
-
-    return result;
-}
-
-bool OperatorTree::dropMimeData(QTreeWidgetItem *parentItem,
-                                int parentIndex,
-                                const QMimeData *data,
-                                Qt::DropAction action)
-{
-    /* Note: This code assumes that only top level items are passed in via the mime data
-     * object. OperatorTree::mimeData() guarantees this. */
-
-    const auto mimeType = OperatorIdListMIMEType;
-
-    if (action != Qt::MoveAction)
-        return false;
-
-    if (!data->hasFormat(mimeType))
-        return false;
-
-    auto ids = decode_id_list(data->data(mimeType));
-
-    if (ids.isEmpty())
-        return false;
-
-    DirectoryPtr destDir;
-
-    // Test if the drop is on top of a directory.
-    if (parentItem && parentItem->type() == NodeType_Directory)
-    {
-        destDir = std::dynamic_pointer_cast<Directory>(
-            get_pointer<Directory>(parentItem)->shared_from_this());
-    }
-
-    auto analysis = getEventWidget()->getContext()->getAnalysis();
-
-    check_directory_consistency(analysis->getDirectories(), analysis);
-
-    AnalysisObjectSet dropSet;
-
-    for (const auto &id: ids)
-    {
-        if (auto obj = analysis->getObject(id))
-            dropSet.insert(obj);
-    }
-
-    if (dropSet.isEmpty()) return false;
-
-    AnalysisObjectVector movedObjects;
-    movedObjects.reserve(dropSet.size());
-
-    const s32 destUserLevel = getUserLevel();
-
-    for (auto &obj: dropSet)
-    {
-        const s32 levelDelta = destUserLevel - obj->getUserLevel();
-
-        obj->setUserLevel(destUserLevel);
-
-        movedObjects.append(obj);
-
-        if (auto sourceDir = analysis->getParentDirectory(obj))
-        {
-            sourceDir->remove(obj);
-        }
-
-        if (destDir)
-        {
-            destDir->push_back(obj);
-        }
-
-        if (auto op = std::dynamic_pointer_cast<OperatorInterface>(obj))
-        {
-            for (auto &depRaw: collect_dependent_operators(op, CollectFlags::Operators))
-            {
-                auto dep = depRaw->shared_from_this();
-
-                // avoid adjusting the same object multiple times
-                if (dropSet.contains(dep))
-                    continue;
-
-#if 0
-                // This code retains relative userlevel differences.
-                s32 level = std::max(0, dep->getUserLevel() + levelDelta);
-#else
-                // This code sets the fixed destUserLevel on dependencies aswell
-                s32 level = destUserLevel;
-#endif
-
-                dep->setUserLevel(level);
-                movedObjects.append(dep);
-            }
-        }
-        else if (auto dir = std::dynamic_pointer_cast<Directory>(obj))
-        {
-            /* NOTE: the dependees of operators inside the directory would need to have
-             * their userlevel adjusted to maintain the "flow from left-to-right"
-             * semantics.
-             *
-             * Doing the adjustment will create a problem if they have a parent
-             * directory. The directory will have contents in multiple
-             * userlevels and probably show up in multiple places.
-             * This case should be avoided and probably detected and handled
-             * somehow.
-             *
-             * Skipping the adjustment can lead to an operator arrangement
-             * that's not supposed to be allowed. The user can still manually
-             * fix that though.
-             *
-             * For now the adjustment is simply skipped and the user has to rearrange
-             * things if they broke them.
-             */
-
-            auto childObjects = analysis->getDirectoryContentsRecursively(dir);
-
-            for (auto &childObject: childObjects)
-            {
-                childObject->setUserLevel(destUserLevel);
-                movedObjects.append(childObject);
-            }
-        }
-    }
-
-    check_directory_consistency(analysis->getDirectories(), analysis);
-
-    analysis->setModified();
-    auto eventWidget = getEventWidget();
-    eventWidget->repopulate();
-    eventWidget->selectObjects(movedObjects);
-
-    if (destDir)
-    {
-        if (auto node = eventWidget->findNode(destDir))
-        {
-            node->setExpanded(true);
-        }
-    }
-
-    return false;
-}
-
-// SinkTree
-
-SinkTree::~SinkTree()
-{
-    qDebug() << __PRETTY_FUNCTION__ << this;
-}
-
-QStringList SinkTree::mimeTypes() const
-{
-    return { SinkIdListMIMEType };
-}
-
-QMimeData *SinkTree::mimeData(const QList<QTreeWidgetItem *> nodes) const
-{
-    qDebug() << __PRETTY_FUNCTION__ << this;
-
-    QVector<QByteArray> idData;
-
-    for (auto node: nodes)
-    {
-        // Skip non top-level nodes
-        if (nodes.contains(node->parent()))
-            continue;
-
-        switch (node->type())
-        {
-            case NodeType_Histo1DSink:
-            case NodeType_Histo2DSink:
-            case NodeType_Sink:
-                {
-                    if (auto op = get_pointer<OperatorInterface>(node))
-                    {
-                        idData.push_back(op->getId().toByteArray());
-                    }
-                } break;
-
-            case NodeType_Directory:
-                {
-                    if (auto dir = get_pointer<Directory>(node))
-                    {
-                        idData.push_back(dir->getId().toByteArray());
-                    }
-                } break;
-
-            default:
-                break;
-        }
-    }
-
-    QByteArray buffer;
-    QDataStream stream(&buffer, QIODevice::WriteOnly);
-    stream << idData;
-
-    auto result = new QMimeData;
-    result->setData(SinkIdListMIMEType, buffer);
-
-    return result;
-}
-
-bool SinkTree::dropMimeData(QTreeWidgetItem *parentItem,
-                            int parentIndex,
-                            const QMimeData *data,
-                            Qt::DropAction action)
-{
-    qDebug() << __PRETTY_FUNCTION__ << this;
-
-    const auto mimeType = SinkIdListMIMEType;
-
-    if (getUserLevel() == 0)
-        return false;
-
-    if (action != Qt::MoveAction)
-        return false;
-
-    if (!data->hasFormat(mimeType))
-        return false;
-
-    auto ids = decode_id_list(data->data(mimeType));
-
-    if (ids.isEmpty())
-        return false;
-
-    DirectoryPtr destDir;
-
-    if (parentItem && parentItem->type() == NodeType_Directory)
-    {
-        destDir = std::dynamic_pointer_cast<Directory>(
-            get_pointer<Directory>(parentItem)->shared_from_this());
-    }
-
-    bool didModify = false;
-    auto analysis = getEventWidget()->getContext()->getAnalysis();
-
-    check_directory_consistency(analysis->getDirectories(), analysis);
-
-    AnalysisObjectVector droppedObjects;
-    droppedObjects.reserve(ids.size());
-
-    for (auto &id: ids)
-    {
-        auto obj = analysis->getObject(id);
-        droppedObjects.append(obj);
-
-        if (auto sourceDir = analysis->getParentDirectory(obj))
-        {
-            sourceDir->remove(obj);
-        }
-
-        if (destDir)
-        {
-            destDir->push_back(obj);
-        }
-
-        obj->setUserLevel(getUserLevel());
-
-        if (auto dir = analysis->getDirectory(id))
-        {
-            auto childObjects = analysis->getDirectoryContentsRecursively(dir);
-
-            for (auto &childObject: childObjects)
-            {
-                childObject->setUserLevel(getUserLevel());
-            }
-        }
-
-        didModify = true;
-    }
-
-    check_directory_consistency(analysis->getDirectories(), analysis);
-
-    if (didModify)
-    {
-        analysis->setModified();
-        auto eventWidget = getEventWidget();
-        eventWidget->repopulate();
-        eventWidget->selectObjects(droppedObjects);
-
-        if (destDir)
-        {
-            if (auto node = eventWidget->findNode(destDir))
-            {
-                node->setExpanded(true);
-            }
-        }
-    }
-
-    return false;
-}
-
-/* Operator (top) and Sink (bottom) trees showing objects for one userlevel. */
-struct UserLevelTrees
-{
-    ObjectTree *operatorTree;
-    SinkTree *sinkTree;
-    s32 userLevel;
-
-    std::array<ObjectTree *, 2> getObjectTrees() const
-    {
-        return
-        {
-            {
-                reinterpret_cast<ObjectTree *>(operatorTree),
-                reinterpret_cast<ObjectTree *>(sinkTree)
-            }
-        };
-    }
-};
-
-static const QString AnalysisFileFilter = QSL("MVME Analysis Files (*.analysis);; All Files (*.*)");
-
-using SetOfVoidStar = QSet<void *>;
-
-static const u32 PeriodicUpdateTimerInterval_ms = 1000;
-
-struct EventWidgetPrivate
-{
-    enum Mode
-    {
-        Default,
-        SelectInput
-    };
-
-    EventWidget *m_q;
-    MVMEContext *m_context;
-    QUuid m_eventId;
-    int m_eventIndex;
-    AnalysisWidget *m_analysisWidget;
-
-    QVector<UserLevelTrees> m_levelTrees;
-
-    Mode m_mode = Default;
-    QWidget *m_uniqueWidget = nullptr;
-
-    struct InputSelectInfo
-    {
-        Slot *slot = nullptr;
-        s32 userLevel;
-        EventWidget::SelectInputCallback callback;
-        // Set of additional pipe sources to be considered invalid as valid
-        // inputs for the slot.
-        QSet<PipeSourceInterface *> additionalInvalidSources;
-    };
-
-    InputSelectInfo m_inputSelectInfo;
-
-    QSplitter *m_operatorFrameSplitter;
-    QSplitter *m_displayFrameSplitter;
-
-    enum TreeType
-    {
-        TreeType_Operator,
-        TreeType_Sink,
-        TreeType_Count
-    };
-    // Keeps track of the expansion state of those tree nodes that are storing objects in
-    // DataRole_Pointer.
-    // There's two sets, one for the operator trees and one for the display trees, because
-    // objects may have nodes in both trees.
-    // FIXME: does the case with two nodes really occur?
-    std::array<SetOfVoidStar, TreeType_Count> m_expandedObjects;
-    QTimer *m_displayRefreshTimer;
-
-    // If set the trees for that user level will not be shown
-    QVector<bool> m_hiddenUserLevels;
-
-    // The user level that was manually added via addUserLevel()
-    s32 m_manualUserLevel = 0;
-
-    // Actions and widgets used in makeEventSelectAreaToolBar()
-    QAction *m_actionExport;
-    QAction *m_actionImport;
-    QAction *m_actionSelectVisibleLevels;
-    QLabel *m_eventRateLabel;
-
-    QToolBar* m_upperToolBar;
-    QToolBar* m_eventSelectAreaToolBar;
-
-    // Periodically updated extractor hit counts and histo sink entry counts.
-    struct ObjectCounters
-    {
-        QVector<double> hitCounts;
-    };
-
-    QHash<SourceInterface *, ObjectCounters> m_extractorCounters;
-    QHash<Histo1DSink *, ObjectCounters> m_histo1DSinkCounters;
-    QHash<Histo2DSink *, ObjectCounters> m_histo2DSinkCounters;
-    MVMEStreamProcessorCounters m_prevStreamProcessorCounters;
-
-    double m_prevAnalysisTimeticks = 0.0;;
-
-    void createView(const QUuid &eventId);
-    UserLevelTrees createTrees(const QUuid &eventId, s32 level);
-    UserLevelTrees createSourceTrees(const QUuid &eventId);
-    void appendTreesToView(UserLevelTrees trees);
-    void repopulate();
-
-    void addUserLevel();
-    void removeUserLevel();
-    s32 getUserLevelForTree(QTreeWidget *tree);
-
-    void doOperatorTreeContextMenu(QTreeWidget *tree, QPoint pos, s32 userLevel);
-    void doDataSourceOperatorTreeContextMenu(QTreeWidget *tree, QPoint pos, s32 userLevel);
-    void doSinkTreeContextMenu(QTreeWidget *tree, QPoint pos, s32 userLevel);
-    void doRawDataSinkTreeContextMenu(QTreeWidget *tree, QPoint pos, s32 userLevel);
-
-    void modeChanged();
-    void highlightValidInputNodes(QTreeWidgetItem *node);
-    void highlightInputNodes(OperatorInterface *op);
-    void highlightOutputNodes(PipeSourceInterface *ps);
-    void clearToDefaultNodeHighlights(QTreeWidgetItem *node);
-    void clearAllToDefaultNodeHighlights();
-    void onNodeClicked(TreeNode *node, int column, s32 userLevel);
-    void onNodeDoubleClicked(TreeNode *node, int column, s32 userLevel);
-    void onNodeChanged(TreeNode *node, int column, s32 userLevel);
-    void clearAllTreeSelections();
-    void clearTreeSelectionsExcept(QTreeWidget *tree);
-    void generateDefaultFilters(ModuleConfig *module);
-    PipeDisplay *makeAndShowPipeDisplay(Pipe *pipe);
-    void doPeriodicUpdate();
-    void periodicUpdateExtractorCounters(double dt_s);
-    void periodicUpdateHistoCounters(double dt_s);
-    void periodicUpdateEventRate(double dt_s);
-    void updateActions();
-
-    // Object and node selections
-
-    // Returns the currentItem() of the tree widget that has focus.
-    QTreeWidgetItem *getCurrentNode() const;
-
-    QList<QTreeWidgetItem *> getAllSelectedNodes() const;
-    AnalysisObjectVector getAllSelectedObjects() const;
-    QList<QTreeWidgetItem *> getTopLevelSelectedNodes() const;
-    AnalysisObjectVector getTopLevelSelectedObjects() const;
-
-    void clearSelections();
-    void selectObjects(const AnalysisObjectVector &objects);
-
-    // import / export
-    bool canExport() const;
-    void actionExport();
-    void actionImport();
-
-    void setSinksEnabled(const SinkVector &sinks, bool enabled);
-
-    void removeSinks(const QVector<SinkInterface *> sinks);
-    void removeDirectoryRecursively(const DirectoryPtr &dir);
-    void removeObjects(const AnalysisObjectVector &objects);
-
-    QTreeWidgetItem *findNode(const AnalysisObjectPtr &obj);
-
-    void copyToClipboard(const AnalysisObjectVector &objects);
-    bool canPaste();
-    void pasteFromClipboard(QTreeWidget *destTree);
-};
-
-template<typename T, typename C>
-QVector<std::shared_ptr<T>> objects_from_nodes(const C &nodes)
-{
-    QVector<std::shared_ptr<T>> result;
-
-    for (const auto &node: nodes)
-    {
-        if (auto obj = get_shared_analysis_object<T>(node))
-            result.push_back(obj);
-    }
-
-    return result;
-}
-
-template<typename C>
-AnalysisObjectVector objects_from_nodes(const C &nodes)
-{
-    return objects_from_nodes<AnalysisObject>(nodes);
-}
-
-void EventWidgetPrivate::createView(const QUuid &eventId)
-{
-    auto analysis = m_context->getAnalysis();
-    s32 maxUserLevel = 0;
-
-    for (const auto &op: analysis->getOperators(eventId))
-    {
-        maxUserLevel = std::max(maxUserLevel, op->getUserLevel());
-    }
-
-    for (const auto &dir: analysis->getDirectories(eventId))
-    {
-        maxUserLevel = std::max(maxUserLevel, dir->getUserLevel());
-    }
-
-    // Level 0: special case for data sources
-    m_levelTrees.push_back(createSourceTrees(eventId));
-
-    // Level >= 1: standard trees
-    for (s32 userLevel = 1; userLevel <= maxUserLevel; ++userLevel)
-    {
-        auto trees = createTrees(eventId, userLevel);
-        m_levelTrees.push_back(trees);
-    }
-}
-
-UserLevelTrees make_displaylevel_trees(const QString &opTitle, const QString &dispTitle, s32 level)
-{
-    const auto editTriggers = QAbstractItemView::EditKeyPressed | QAbstractItemView::AnyKeyPressed;
-
-    UserLevelTrees result = {};
-    result.operatorTree = (level == 0 ? new DataSourceTree : new OperatorTree);
-    result.sinkTree = new SinkTree;
-    result.userLevel = level;
-
-    result.operatorTree->setObjectName(opTitle);
-    result.operatorTree->headerItem()->setText(0, opTitle);
-    result.operatorTree->setSelectionMode(QAbstractItemView::ExtendedSelection);
-    result.operatorTree->setEditTriggers(editTriggers);
-
-    result.sinkTree->setObjectName(dispTitle);
-    result.sinkTree->headerItem()->setText(0, dispTitle);
-    result.sinkTree->setSelectionMode(QAbstractItemView::ExtendedSelection);
-    result.sinkTree->setEditTriggers(editTriggers);
-
-    auto isNodeDisabled = [](QTreeWidgetItem *node) -> bool
-    {
-        if (node->type() == NodeType_Module)
-        {
-            if (auto module = get_pointer<ModuleConfig>(node))
-                return !module->isEnabled();
-        }
-
-        return false;
-    };
-
-    for (auto tree: result.getObjectTrees())
-    {
-        tree->setExpandsOnDoubleClick(false);
-        tree->setItemDelegate(new CanDisableItemsHtmlDelegate(isNodeDisabled, tree));
-        tree->setDragEnabled(true);
-        tree->viewport()->setAcceptDrops(true);
-        tree->setDropIndicatorShown(true);
-        tree->setDragDropMode(QAbstractItemView::DragDrop);
-    }
-
-    return result;
-}
-
-UserLevelTrees EventWidgetPrivate::createSourceTrees(const QUuid &eventId)
-{
-    auto analysis = m_context->getAnalysis();
-    auto vmeConfig = m_context->getVMEConfig();
-
-    auto eventConfig = vmeConfig->getEventConfig(eventId);
-    auto modules = eventConfig->getModuleConfigs();
-
-    UserLevelTrees result = make_displaylevel_trees(
-        QSL("L0 Parameter Extraction"),
-        QSL("L0 Raw Data Display"),
-        0);
-
-    // Populate the OperatorTree
-    for (const auto &mod: modules)
-    {
-        QObject::disconnect(mod, &ConfigObject::modified, m_q, &EventWidget::repopulate);
-        QObject::connect(mod, &ConfigObject::modified, m_q, &EventWidget::repopulate);
-        auto moduleNode = make_module_node(mod);
-        result.operatorTree->addTopLevelItem(moduleNode);
-        moduleNode->setExpanded(true);
-
-        auto sources = analysis->getSources(eventId, mod->getId());
-
-#if 0
-//#ifndef QT_NO_DEBUG
-        qDebug() << __PRETTY_FUNCTION__ << ">>>>> sources in order:";
-        for (auto source: sources)
-        {
-            qDebug() << source.get();
-        }
-        qDebug() << __PRETTY_FUNCTION__ << " <<<< end sources";
-#endif
-
-        for (auto source: sources)
-        {
-            auto sourceNode = make_datasource_node(source.get());
-            moduleNode->addChild(sourceNode);
-        }
-    }
-
-    auto dataSourceTree = qobject_cast<DataSourceTree *>(result.operatorTree);
-    assert(dataSourceTree);
-
-    // Add unassigned data sources below a special root node
-    for (const auto &source: analysis->getSourcesByEvent(eventId))
-    {
-        if (source->getModuleId().isNull())
-        {
-            if (!dataSourceTree->unassignedDataSourcesRoot)
-            {
-                auto node = new TreeNode({QSL("Unassigned")});
-                node->setFlags(node->flags() &
-                               (~Qt::ItemIsDragEnabled | Qt::ItemIsDropEnabled));
-                node->setIcon(0, QIcon(QSL(":/exclamation-circle.png")));
-
-                dataSourceTree->unassignedDataSourcesRoot = node;
-                result.operatorTree->addTopLevelItem(node);
-                node->setExpanded(true);
-            }
-
-            assert(dataSourceTree->unassignedDataSourcesRoot);
-
-            auto sourceNode = make_datasource_node(source.get());
-            dataSourceTree->unassignedDataSourcesRoot->addChild(sourceNode);
-        }
-    }
-
-    // Populate the SinkTree
-    // Create module nodes and nodes for the raw histograms for each data source for the module.
-    QSet<QObject *> sinksAddedBelowModules;
-    auto operators = analysis->getOperators(eventId, 0);
-
-    for (const auto &mod: modules)
-    {
-        auto moduleNode = make_module_node(mod);
-        result.sinkTree->addTopLevelItem(moduleNode);
-        moduleNode->setExpanded(true);
-
-        for (const auto &source: analysis->getSources(eventId, mod->getId()))
-        {
-            for (const auto &op: operators)
-            {
-                auto sink = qobject_cast<SinkInterface *>(op.get());
-
-                if (sink && (sink->getSlot(0)->inputPipe == source->getOutput(0)))
-                {
-                    TreeNode *node = nullptr;
-
-                    if (auto histoSink = qobject_cast<Histo1DSink *>(op.get()))
-                    {
-                        node = make_histo1d_node(histoSink);
-                    }
-                    else
-                    {
-                        node = make_sink_node(sink);
-                    }
-
-                    if (node)
-                    {
-                        moduleNode->addChild(node);
-                        sinksAddedBelowModules.insert(sink);
-                    }
-                }
-            }
-        }
-    }
-
-    // This handles any "lost" display elements. E.g. raw histograms whose data
-    // source has been deleted.
-    for (auto &op: operators)
-    {
-        if (auto histoSink = qobject_cast<Histo1DSink *>(op.get()))
-        {
-            if (!sinksAddedBelowModules.contains(histoSink))
-            {
-                auto histoNode = make_histo1d_node(histoSink);
-                result.sinkTree->addTopLevelItem(histoNode);
-            }
-        }
-        else if (auto histoSink = qobject_cast<Histo2DSink *>(op.get()))
-        {
-            if (!sinksAddedBelowModules.contains(histoSink))
-            {
-                auto histoNode = make_histo2d_node(histoSink);
-                result.sinkTree->addTopLevelItem(histoNode);
-            }
-        }
-        else if (auto sink = qobject_cast<SinkInterface *>(op.get()))
-        {
-            if (!sinksAddedBelowModules.contains(sink))
-            {
-                auto sinkNode = make_sink_node(sink);
-                result.sinkTree->addTopLevelItem(sinkNode);
-            }
-        }
-    }
-
-    result.sinkTree->sortItems(0, Qt::AscendingOrder);
-
-    return result;
-}
-
-void add_directory_nodes(ObjectTree *tree, const DirectoryPtr &dir,
-                         QHash<DirectoryPtr, TreeNode *> &nodes,
-                         Analysis *analysis)
-{
-    if (nodes.contains(dir)) return;
-
-    auto node = make_directory_node(dir);
-
-    if (auto parent = analysis->getParentDirectory(dir))
-    {
-        add_directory_nodes(tree, parent, nodes, analysis);
-        auto parentNode = nodes.value(parent);
-        assert(parentNode);
-        parentNode->addChild(node);
-    }
-    else
-    {
-        tree->addTopLevelItem(node);
-    }
-
-    nodes.insert(dir, node);
-}
-
-void add_directory_nodes(ObjectTree *tree, const DirectoryVector &dirs,
-                         QHash<DirectoryPtr, TreeNode *> &nodes,
-                         Analysis *analysis)
-{
-    for (const auto &dir: dirs)
-    {
-        add_directory_nodes(tree, dir, nodes, analysis);
-    }
-}
-
-UserLevelTrees EventWidgetPrivate::createTrees(const QUuid &eventId, s32 level)
-{
-    UserLevelTrees result = make_displaylevel_trees(
-        QString(QSL("L%1 Processing")).arg(level),
-        QString(QSL("L%1 Data Display")).arg(level),
-        level);
-
-    auto analysis = m_context->getAnalysis();
-
-    // create directory entries for both trees
-    auto opDirs = analysis->getDirectories(eventId, level, DisplayLocation::Operator);
-    auto sinkDirs = analysis->getDirectories(eventId, level, DisplayLocation::Sink);
-
-    QHash<DirectoryPtr, TreeNode *> dirNodes;
-
-    // Populate the OperatorTree
-
-    add_directory_nodes(result.operatorTree, opDirs, dirNodes, analysis);
-
-    auto operators = analysis->getOperators(eventId, level);
-
-    for (auto op: operators)
-    {
-        if (qobject_cast<SinkInterface *>(op.get()))
-            continue;
-
-        std::unique_ptr<TreeNode> opNode(make_operator_node(op.get()));
-
-        if (level > 0)
-        {
-            opNode->setFlags(opNode->flags() | Qt::ItemIsDragEnabled);
-        }
-
-        if (auto dir = analysis->getParentDirectory(op))
-        {
-            if (auto dirNode = dirNodes.value(dir))
-            {
-                dirNode->addChild(opNode.release());
-            }
-        }
-        else
-        {
-            result.operatorTree->addTopLevelItem(opNode.release());
-        }
-    }
-    result.operatorTree->sortItems(0, Qt::AscendingOrder);
-
-    // Populate the SinkTree
-
-    add_directory_nodes(result.sinkTree, sinkDirs, dirNodes, analysis);
-
-    {
-        for (const auto &op: operators)
-        {
-            std::unique_ptr<TreeNode> theNode;
-
-            if (auto histoSink = qobject_cast<Histo1DSink *>(op.get()))
-            {
-                theNode.reset(make_histo1d_node(histoSink));
-            }
-            else if (auto histoSink = qobject_cast<Histo2DSink *>(op.get()))
-            {
-                theNode.reset(make_histo2d_node(histoSink));
-            }
-            else if (auto sink = qobject_cast<SinkInterface *>(op.get()))
-            {
-                theNode.reset(make_sink_node(sink));
-            }
-
-            if (theNode)
-            {
-                if (level > 0)
-                    theNode->setFlags(theNode->flags() | Qt::ItemIsDragEnabled);
-
-                if (auto dir = analysis->getParentDirectory(op))
-                {
-                    if (auto dirNode = dirNodes.value(dir))
-                    {
-                        dirNode->addChild(theNode.release());
-                    }
-                }
-                else
-                {
-                    result.sinkTree->addTopLevelItem(theNode.release());
-                }
-            }
-
-        }
-    }
-    result.sinkTree->sortItems(0, Qt::AscendingOrder);
-
-
-    return result;
-}
-
-static const s32 minTreeWidth = 200;
-static const s32 minTreeHeight = 150;
-
-void EventWidgetPrivate::appendTreesToView(UserLevelTrees trees)
-{
-    auto opTree   = trees.operatorTree;
-    auto sinkTree = trees.sinkTree;
-    s32 levelIndex = trees.userLevel;
-
-    opTree->setMinimumWidth(minTreeWidth);
-    opTree->setMinimumHeight(minTreeHeight);
-    opTree->setContextMenuPolicy(Qt::CustomContextMenu);
-
-    sinkTree->setMinimumWidth(minTreeWidth);
-    sinkTree->setMinimumHeight(minTreeHeight);
-    sinkTree->setContextMenuPolicy(Qt::CustomContextMenu);
-
-    m_operatorFrameSplitter->addWidget(opTree);
-    m_displayFrameSplitter->addWidget(sinkTree);
-
-    QObject::connect(opTree, &QWidget::customContextMenuRequested,
-                     m_q, [this, opTree, levelIndex] (QPoint pos) {
-        doOperatorTreeContextMenu(opTree, pos, levelIndex);
-    });
-
-    QObject::connect(sinkTree, &QWidget::customContextMenuRequested,
-                     m_q, [this, sinkTree, levelIndex] (QPoint pos) {
-        doSinkTreeContextMenu(sinkTree, pos, levelIndex);
-    });
-
-    for (auto tree: trees.getObjectTrees())
-    {
-        tree->setEventWidget(m_q);
-        tree->setUserLevel(levelIndex);
-
-        // mouse interaction
-        QObject::connect(tree, &QTreeWidget::itemClicked,
-                         m_q, [this, levelIndex] (QTreeWidgetItem *node, int column) {
-            onNodeClicked(reinterpret_cast<TreeNode *>(node), column, levelIndex);
-            updateActions();
-        });
-
-        QObject::connect(tree, &QTreeWidget::itemDoubleClicked,
-                         m_q, [this, levelIndex] (QTreeWidgetItem *node, int column) {
-            onNodeDoubleClicked(reinterpret_cast<TreeNode *>(node), column, levelIndex);
-        });
-
-        // keyboard interaction changes the treewidgets current item
-        QObject::connect(tree, &QTreeWidget::currentItemChanged,
-                         m_q, [this, tree](QTreeWidgetItem *current, QTreeWidgetItem *previous) {
-            qDebug() << "currentItemChanged on" << tree;
-#if 0
-            if (current)
-            {
-                clearTreeSelectionsExcept(tree);
-            }
-            updateActions();
-#endif
-        });
-
-        // inline editing via F2
-        QObject::connect(tree, &QTreeWidget::itemChanged,
-                         m_q, [this, levelIndex] (QTreeWidgetItem *item, int column) {
-            onNodeChanged(reinterpret_cast<TreeNode *>(item), column, levelIndex);
-        });
-
-        TreeType treeType = (tree == opTree ? TreeType_Operator : TreeType_Sink);
-
-        QObject::connect(tree, &QTreeWidget::itemExpanded,
-                         m_q, [this, treeType] (QTreeWidgetItem *node) {
-            if (void *voidObj = get_pointer<void>(node))
-            {
-                m_expandedObjects[treeType].insert(voidObj);
-            }
-        });
-
-        QObject::connect(tree, &QTreeWidget::itemCollapsed,
-                         m_q, [this, treeType] (QTreeWidgetItem *node) {
-            if (void *voidObj = get_pointer<void>(node))
-            {
-                m_expandedObjects[treeType].remove(voidObj);
-            }
-        });
-
-        QObject::connect(tree, &QTreeWidget::itemSelectionChanged,
-                         m_q, [this, tree] () {
-            //qDebug() << "itemSelectionChanged on" << tree
-            //    << ", new selected item count =" << tree->selectedItems().size();
-            updateActions();
-        });
-    }
-}
-
-static void expandObjectNodes(QTreeWidgetItem *node, const SetOfVoidStar &objectsToExpand)
-{
-    s32 childCount = node->childCount();
-
-    for (s32 childIndex = 0;
-         childIndex < childCount;
-         ++childIndex)
-    {
-        auto childNode = node->child(childIndex);
-        expandObjectNodes(childNode, objectsToExpand);
-    }
-
-    void *voidObj = get_pointer<void>(node);
-
-    if (voidObj && objectsToExpand.contains(voidObj))
-    {
-        node->setExpanded(true);
-    }
-}
-
-template<typename T>
-static void expandObjectNodes(const QVector<UserLevelTrees> &treeVector, const T &objectsToExpand)
-{
-    for (auto trees: treeVector)
-    {
-        expandObjectNodes(trees.operatorTree->invisibleRootItem(),
-                          objectsToExpand[EventWidgetPrivate::TreeType_Operator]);
-        expandObjectNodes(trees.sinkTree->invisibleRootItem(),
-                          objectsToExpand[EventWidgetPrivate::TreeType_Sink]);
-    }
-}
-
-void EventWidgetPrivate::repopulate()
-{
-    qDebug() << __PRETTY_FUNCTION__ << m_q;
-
-    auto splitterSizes = m_operatorFrameSplitter->sizes();
-    // clear
-
-    for (auto trees: m_levelTrees)
-    {
-        trees.operatorTree->setParent(nullptr);
-        trees.operatorTree->deleteLater();
-
-        trees.sinkTree->setParent(nullptr);
-        trees.sinkTree->deleteLater();
-    }
-    m_levelTrees.clear();
-    Q_ASSERT(m_operatorFrameSplitter->count() == 0);
-    Q_ASSERT(m_displayFrameSplitter->count() == 0);
-
-    // populate
-    if (!m_eventId.isNull())
-    {
-        // This populates m_d->m_levelTrees
-        createView(m_eventId);
-    }
-
-    for (auto trees: m_levelTrees)
-    {
-        // This populates the operator and display splitters
-        appendTreesToView(trees);
-    }
-
-    s32 levelsToAdd = m_manualUserLevel - m_levelTrees.size();
-
-    for (s32 i = 0; i < levelsToAdd; ++i)
-    {
-        s32 levelIndex = m_levelTrees.size();
-        auto trees = createTrees(m_eventId, levelIndex);
-        m_levelTrees.push_back(trees);
-        appendTreesToView(trees);
-    }
-
-    if (splitterSizes.size() == m_operatorFrameSplitter->count())
-    {
-        // Restore the splitter sizes. As the splitters are synced via
-        // splitterMoved() they both had the same sizes before.
-        m_operatorFrameSplitter->setSizes(splitterSizes);
-        m_displayFrameSplitter->setSizes(splitterSizes);
-    }
-
-    m_hiddenUserLevels.resize(m_levelTrees.size());
-
-    for (s32 idx = 0; idx < m_hiddenUserLevels.size(); ++idx)
-    {
-        m_levelTrees[idx].operatorTree->setVisible(!m_hiddenUserLevels[idx]);
-        m_levelTrees[idx].sinkTree->setVisible(!m_hiddenUserLevels[idx]);
-    }
-
-    expandObjectNodes(m_levelTrees, m_expandedObjects);
-    clearAllToDefaultNodeHighlights();
-    updateActions();
-}
-
-void EventWidgetPrivate::addUserLevel()
-{
-    s32 levelIndex = m_levelTrees.size();
-    auto trees = createTrees(m_eventId, levelIndex);
-    m_levelTrees.push_back(trees);
-    appendTreesToView(trees);
-    m_manualUserLevel = levelIndex + 1;
-}
-
-void EventWidgetPrivate::removeUserLevel()
-{
-    Q_ASSERT(m_levelTrees.size() > 1);
-    auto trees = m_levelTrees.last();
-    m_levelTrees.pop_back();
-    delete trees.operatorTree;
-    delete trees.sinkTree;
-    m_manualUserLevel = m_levelTrees.size();
-}
-
-s32 EventWidgetPrivate::getUserLevelForTree(QTreeWidget *tree)
-{
-    for (s32 userLevel = 0;
-         userLevel < m_levelTrees.size();
-         ++userLevel)
-    {
-        auto trees = m_levelTrees[userLevel];
-        if (tree == trees.operatorTree || tree == trees.sinkTree)
-        {
-            return userLevel;
-        }
-    }
-
-    return -1;
-}
-
-namespace
-{
-
-ObjectEditorDialog *datasource_editor_factory(const SourcePtr &src, s32 userLevel,
-                                              ObjectEditorMode mode,
-                                              ModuleConfig *moduleConfig,
-                                              EventWidget *eventWidget)
-{
-    ObjectEditorDialog *result = nullptr;
-
-    if (auto ex = std::dynamic_pointer_cast<Extractor>(src))
-    {
-        result = new AddEditExtractorDialog(ex, moduleConfig, mode, eventWidget);
-
-    }
-    else if (auto ex = std::dynamic_pointer_cast<ListFilterExtractor>(src))
-    {
-        auto context = eventWidget->getContext();
-        auto analysis = context->getAnalysis();
-
-        auto lfe_dialog = new ListFilterExtractorDialog(moduleConfig, analysis, context, eventWidget);
-        result = lfe_dialog;
-
-        if (!analysis->getListFilterExtractors(
-                moduleConfig->getEventId(), moduleConfig->getId()).isEmpty())
-        {
-            lfe_dialog->newFilter();
-        }
-    }
-
-    QObject::connect(result, &ObjectEditorDialog::applied,
-                     eventWidget, &EventWidget::objectEditorDialogApplied);
-
-    QObject::connect(result, &QDialog::accepted,
-                     eventWidget, &EventWidget::objectEditorDialogAccepted);
-
-    QObject::connect(result, &QDialog::rejected,
-                     eventWidget, &EventWidget::objectEditorDialogRejected);
-
-    return result;
-}
-
-ObjectEditorDialog *operator_editor_factory(const OperatorPtr &op,
-                                            s32 userLevel,
-                                            ObjectEditorMode mode,
-                                            const DirectoryPtr &destDir,
-                                            EventWidget *eventWidget)
-{
-    ObjectEditorDialog *result = nullptr;
-
-    if (auto expr = std::dynamic_pointer_cast<ExpressionOperator>(op))
-    {
-        result = new ExpressionOperatorDialog(expr, userLevel, mode, destDir, eventWidget);
-    }
-    else
-    {
-        result = new AddEditOperatorDialog(op, userLevel, mode, destDir, eventWidget);
-    }
-
-    QObject::connect(result, &ObjectEditorDialog::applied,
-                     eventWidget, &EventWidget::objectEditorDialogApplied);
-
-    QObject::connect(result, &QDialog::accepted,
-                     eventWidget, &EventWidget::objectEditorDialogAccepted);
-
-    QObject::connect(result, &QDialog::rejected,
-                     eventWidget, &EventWidget::objectEditorDialogRejected);
-
-    return result;
-}
-
-} // end anon namespace
-
-/* Context menu for the operator tree views (top). */
-void EventWidgetPrivate::doOperatorTreeContextMenu(QTreeWidget *tree, QPoint pos, s32 userLevel)
-{
-    //auto localSelectedObjects  = objects_from_nodes(tree->selectedItems());
-    //auto activeObject = get_shared_analysis_object<AnalysisObject>(activeNode);
-    Q_ASSERT(0 <= userLevel && userLevel < m_levelTrees.size());
-
-    if (userLevel == 0)
-    {
-        doDataSourceOperatorTreeContextMenu(tree, pos, userLevel);
-        return;
-    }
-
-    if (m_uniqueWidget) return;
-
-    auto make_menu_new = [this, userLevel](QMenu *parentMenu,
-                                           const DirectoryPtr &destDir = DirectoryPtr())
-    {
-        auto menuNew = new QMenu(parentMenu);
-
-        auto add_newOperatorAction =
-            [this, parentMenu, menuNew, userLevel] (const QString &title,
-                                                    auto op,
-                                                    const DirectoryPtr &destDir) {
-                auto icon = make_operator_icon(op.get());
-                // New Operator
-                menuNew->addAction(icon, title, parentMenu, [this, userLevel, op, destDir]() {
-                    auto dialog = operator_editor_factory(
-                        op, userLevel, ObjectEditorMode::New, destDir, m_q);
-
-                    //POS dialog->move(QCursor::pos());
-                    dialog->setAttribute(Qt::WA_DeleteOnClose);
-                    dialog->show();
-                    m_uniqueWidget = dialog;
-                    clearAllTreeSelections();
-                    clearAllToDefaultNodeHighlights();
-                });
-            };
-
-        auto objectFactory = m_context->getAnalysis()->getObjectFactory();
-        OperatorVector operators;
-
-        for (auto operatorName: objectFactory.getOperatorNames())
-        {
-            OperatorPtr op(objectFactory.makeOperator(operatorName));
-            operators.push_back(op);
-        }
-
-        // Sort operators by displayname
-        qSort(operators.begin(), operators.end(),
-              [](const OperatorPtr &a, const OperatorPtr &b) {
-                  return a->getDisplayName() < b->getDisplayName();
-              });
-
-        for (auto op: operators)
-        {
-            add_newOperatorAction(op->getDisplayName(), op, destDir);
-        }
-
-        menuNew->addSeparator();
-        menuNew->addAction(
-            QIcon(QSL(":/folder_orange.png")), QSL("Directory"),
-            parentMenu, [this, userLevel, destDir]() {
-                auto newDir = std::make_shared<Directory>();
-                newDir->setObjectName("New Directory");
-                newDir->setUserLevel(userLevel);
-                newDir->setEventId(m_eventId);
-                newDir->setDisplayLocation(DisplayLocation::Operator);
-                m_context->getAnalysis()->addDirectory(newDir);
-                if (destDir)
-                {
-                    destDir->push_back(newDir);
-                }
-                repopulate();
-
-                if (auto node = findNode(newDir))
-                    node->setExpanded(true);
-
-                if (auto node = findNode(newDir))
-                    node->treeWidget()->editItem(node);
-            });
-
-        return menuNew;
-    };
-
-    auto globalSelectedObjects = getAllSelectedObjects();
-    auto activeNode = tree->itemAt(pos);
-    QMenu menu;
-
-    if (activeNode)
-    {
-        if (activeNode->type() == NodeType_OutputPipe)
-        {
-            auto pipe = get_pointer<Pipe>(activeNode);
-
-            menu.addAction(QIcon(":/table.png"), QSL("Show Parameters"), [this, pipe]() {
-                makeAndShowPipeDisplay(pipe);
-            });
-        }
-
-        if (activeNode->type() == NodeType_Operator)
-        {
-            if (auto op = get_shared_analysis_object<OperatorInterface>(activeNode))
-            {
-                if (op->getNumberOfOutputs() == 1)
-                {
-                    Pipe *pipe = op->getOutput(0);
-
-                    menu.addAction(QIcon(":/table.png"), QSL("Show Parameters"), [this, pipe]() {
-                        makeAndShowPipeDisplay(pipe);
-                    });
-                }
-
-                menu.addAction(
-                    QIcon(":/pencil.png"), QSL("Edit"), [this, userLevel, op]() {
-                        auto dialog = operator_editor_factory(
-                            op, userLevel, ObjectEditorMode::Edit, DirectoryPtr(), m_q);
-
-                        //POS dialog->move(QCursor::pos());
-                        dialog->setAttribute(Qt::WA_DeleteOnClose);
-                        dialog->show();
-                        m_uniqueWidget = dialog;
-                        clearAllTreeSelections();
-                        clearAllToDefaultNodeHighlights();
-                    });
-
-                menu.addAction(QIcon(QSL(":/document-rename.png")), QSL("Rename"), [activeNode] () {
-                    if (auto tw = activeNode->treeWidget())
-                    {
-                        tw->editItem(activeNode);
-                    }
-                });
-            }
-        }
-
-        if (auto dir = get_shared_analysis_object<Directory>(activeNode))
-        {
-            auto actionNew = menu.addAction(QSL("New"));
-            actionNew->setMenu(make_menu_new(&menu, dir));
-            auto before = menu.actions().value(0);
-            menu.insertAction(before, actionNew);
-
-            menu.addAction(QIcon(QSL(":/document-rename.png")), QSL("Rename"), [activeNode] () {
-                if (auto tw = activeNode->treeWidget())
-                {
-                    tw->editItem(activeNode);
-                }
-            });
-        }
-    }
-    else
-    {
-        auto actionNew = menu.addAction(QSL("New"));
-        actionNew->setMenu(make_menu_new(&menu));
-        auto before = menu.actions().value(0);
-        menu.insertAction(before, actionNew);
-    }
-
-    // Copy/Paste
-    {
-        menu.addSeparator();
-
-        QAction *action;
-
-        action = menu.addAction(
-            QIcon::fromTheme("edit-copy"), "Copy",
-            [this, globalSelectedObjects] {
-                copyToClipboard(globalSelectedObjects);
-            }, QKeySequence::Copy);
-
-        action->setEnabled(!globalSelectedObjects.isEmpty());
-
-        action = menu.addAction(
-            QIcon::fromTheme("edit-paste"), "Paste",
-            [this, tree] {
-                pasteFromClipboard(tree);
-            }, QKeySequence::Paste);
-
-        action->setEnabled(canPaste());
-    }
-
-    if (!globalSelectedObjects.isEmpty())
-    {
-        menu.addSeparator();
-
-        menu.addAction(
-            QIcon::fromTheme("edit-delete"), "Remove selected",
-            [this, globalSelectedObjects] {
-                removeObjects(globalSelectedObjects);
-            });
-    }
-
-    if (!menu.isEmpty())
-    {
-        menu.exec(tree->mapToGlobal(pos));
-    }
-}
-
-void EventWidgetPrivate::doDataSourceOperatorTreeContextMenu(QTreeWidget *tree,
-                                                             QPoint pos,
-                                                             s32 userLevel)
-{
-    /* Context menu for the top-left tree which contains modules and their
-     * datasources. */
-
-    assert(userLevel == 0);
-
-    if (m_uniqueWidget) return;
-
-    auto globalSelectedObjects = getAllSelectedObjects();
-    auto activeNode = tree->itemAt(pos);
-
-    QMenu menu;
-
-    if (activeNode)
-    {
-        if (activeNode->type() == NodeType_Module)
-        {
-            auto menuNew = new QMenu(&menu);
-            auto moduleConfig = get_pointer<ModuleConfig>(activeNode);
-
-            auto add_newDataSourceAction = [this, &menu, menuNew, moduleConfig, userLevel]
-                (const QString &title, auto srcPtr) {
-                    auto icon = make_datasource_icon(srcPtr.get());
-
-                    menuNew->addAction(icon, title, &menu,
-                                       [this, moduleConfig, srcPtr, userLevel]() {
-
-                                           auto dialog = datasource_editor_factory(
-                                               srcPtr, userLevel, ObjectEditorMode::New, moduleConfig, m_q);
-
-                                           assert(dialog);
-
-                                           //POS dialog->move(QCursor::pos());
-                                           dialog->setAttribute(Qt::WA_DeleteOnClose);
-                                           dialog->show();
-                                           m_uniqueWidget = dialog;
-                                           clearAllTreeSelections();
-                                           clearAllToDefaultNodeHighlights();
-                                       });
-                };
-
-            // new data sources / filters
-            auto objectFactory = m_context->getAnalysis()->getObjectFactory();
-            QVector<SourcePtr> sources;
-
-            for (auto sourceName: objectFactory.getSourceNames())
-            {
-                SourcePtr src(objectFactory.makeSource(sourceName));
-                sources.push_back(src);
-            }
-
-            // Sort sources by displayname
-            qSort(sources.begin(), sources.end(),
-                  [](const SourcePtr &a, const SourcePtr &b) {
-                      return a->getDisplayName() < b->getDisplayName();
-                  });
-
-
-            for (auto src: sources)
-            {
-                add_newDataSourceAction(src->getDisplayName(), src);
-            }
-
-            // default data filters and "raw display" creation
-            auto defaultExtractors = get_default_data_extractors(
-                moduleConfig->getModuleMeta().typeName);
-
-            if (!defaultExtractors.isEmpty())
-            {
-                menu.addAction(QSL("Generate default filters"), [this, moduleConfig] () {
-
-                    QMessageBox box(
-                        QMessageBox::Question,
-                        QSL("Generate default filters"),
-                        QSL("This action will generate extraction filters,"
-                            ", calibrations and histograms for the selected module."
-                            " Do you want to continue?"),
-                        QMessageBox::Ok | QMessageBox::No,
-                        m_q);
-
-                    box.button(QMessageBox::Ok)->setText("Yes, generate filters");
-
-                    if (box.exec() == QMessageBox::Ok)
-                    {
-                        generateDefaultFilters(moduleConfig);
-                    }
-                });
-            }
-
-            // Module Settings
-            // TODO: move Module Settings into a separate dialog that contains
-            // all the multievent settings combined
-            menu.addAction(
-                QIcon(QSL(":/gear.png")), QSL("Module Settings"),
-                &menu, [this, moduleConfig]() {
-
-                    auto analysis = m_context->getAnalysis();
-                    auto moduleSettings = analysis->getVMEObjectSettings(
-                        moduleConfig->getId());
-
-                    ModuleSettingsDialog dialog(moduleConfig, moduleSettings, m_q);
-
-                    if (dialog.exec() == QDialog::Accepted)
-                    {
-                        analysis->setVMEObjectSettings(
-                            moduleConfig->getId(), dialog.getSettings());
-                    }
-                });
-
-            auto actionNew = menu.addAction(QSL("New"));
-            actionNew->setMenu(menuNew);
-            auto before = menu.actions().value(0);
-            menu.insertAction(before, actionNew);
-        }
-
-        if (activeNode->type() == NodeType_Source)
-        {
-            if (auto srcPtr = get_shared_analysis_object<SourceInterface>(activeNode))
-            {
-                Q_ASSERT_X(srcPtr->getNumberOfOutputs() == 1,
-                           "doOperatorTreeContextMenu",
-                           "data sources with multiple outputs are not supported");
-
-                auto moduleNode = activeNode->parent();
-                ModuleConfig *moduleConfig = nullptr;
-
-                if (moduleNode && moduleNode->type() == NodeType_Module)
-                    moduleConfig = get_pointer<ModuleConfig>(moduleNode);
-
-                const bool isAttachedToModule = moduleConfig != nullptr;
-
-                auto pipe = srcPtr->getOutput(0);
-
-                if (isAttachedToModule)
-                {
-                    menu.addAction(QIcon(":/table.png"), QSL("Show Parameters"), [this, pipe]() {
-                        makeAndShowPipeDisplay(pipe);
-                    });
-                }
-
-                if (moduleConfig)
-                {
-                    menu.addAction(
-                        QIcon(":/pencil.png"), QSL("Edit"),
-                        [this, srcPtr, moduleConfig, userLevel]() {
-
-                            auto dialog = datasource_editor_factory(
-                                srcPtr, userLevel, ObjectEditorMode::Edit, moduleConfig, m_q);
-
-                            assert(dialog);
-
-                            //POS dialog->move(QCursor::pos());
-                            dialog->setAttribute(Qt::WA_DeleteOnClose);
-                            dialog->show();
-                            m_uniqueWidget = dialog;
-                            clearAllTreeSelections();
-                            clearAllToDefaultNodeHighlights();
-                        });
-                }
-            }
-        }
-    }
-
-    // Copy/Paste
-    {
-        menu.addSeparator();
-
-        QAction *action;
-
-        action = menu.addAction(
-            QIcon::fromTheme("edit-copy"), "Copy",
-            [this, globalSelectedObjects] {
-                copyToClipboard(globalSelectedObjects);
-            }, QKeySequence::Copy);
-
-        action->setEnabled(!globalSelectedObjects.isEmpty());
-
-        action = menu.addAction(
-            QIcon::fromTheme("edit-paste"), "Paste",
-            [this, tree] {
-                pasteFromClipboard(tree);
-            }, QKeySequence::Paste);
-
-        action->setEnabled(canPaste());
-    }
-
-    if (!globalSelectedObjects.isEmpty())
-    {
-        menu.addSeparator();
-        menu.addAction(
-            QIcon::fromTheme("edit-delete"), "Remove selected",
-            [this, globalSelectedObjects] {
-                removeObjects(globalSelectedObjects);
-            });
-    }
-
-    if (!menu.isEmpty())
-    {
-        menu.exec(tree->mapToGlobal(pos));
-    }
-}
-
-/* Context menu for the display/sink trees (bottom). */
-void EventWidgetPrivate::doSinkTreeContextMenu(QTreeWidget *tree, QPoint pos, s32 userLevel)
-{
-    Q_ASSERT(0 <= userLevel && userLevel < m_levelTrees.size());
-
-    if (m_uniqueWidget) return;
-
-    if (userLevel == 0)
-    {
-        doRawDataSinkTreeContextMenu(tree, pos, userLevel);
-        return;
-    }
-
-    auto make_menu_new = [this, userLevel](QMenu *parentMenu,
-                                           const DirectoryPtr &destDir = DirectoryPtr())
-    {
-        auto menuNew = new QMenu(parentMenu);
-
-        auto add_newOperatorAction =
-            [this, parentMenu, menuNew, userLevel] (const QString &title,
-                                                    auto op,
-                                                    const DirectoryPtr &destDir) {
-                auto icon = make_operator_icon(op.get());
-                // New Operator
-                menuNew->addAction(icon, title, parentMenu, [this, userLevel, op, destDir]() {
-                    auto dialog = operator_editor_factory(
-                        op, userLevel, ObjectEditorMode::New, destDir, m_q);
-
-                    //POS dialog->move(QCursor::pos());
-                    dialog->setAttribute(Qt::WA_DeleteOnClose);
-                    dialog->show();
-                    m_uniqueWidget = dialog;
-                    clearAllTreeSelections();
-                    clearAllToDefaultNodeHighlights();
-                });
-            };
-
-        auto objectFactory = m_context->getAnalysis()->getObjectFactory();
-        OperatorVector operators;
-
-        for (auto operatorName: objectFactory.getSinkNames())
-        {
-            OperatorPtr op(objectFactory.makeSink(operatorName));
-            operators.push_back(op);
-        }
-
-        // Sort operators by displayname
-        qSort(operators.begin(), operators.end(),
-              [](const OperatorPtr &a, const OperatorPtr &b) {
-                  return a->getDisplayName() < b->getDisplayName();
-              });
-
-        for (auto op: operators)
-        {
-            add_newOperatorAction(op->getDisplayName(), op, destDir);
-        }
-
-        menuNew->addSeparator();
-        menuNew->addAction(
-            QIcon(QSL(":/folder_orange.png")), QSL("Directory"),
-            parentMenu, [this, userLevel, destDir]() {
-                auto newDir = std::make_shared<Directory>();
-                newDir->setObjectName("New Directory");
-                newDir->setUserLevel(userLevel);
-                newDir->setEventId(m_eventId);
-                newDir->setDisplayLocation(DisplayLocation::Sink);
-                m_context->getAnalysis()->addDirectory(newDir);
-                if (destDir)
-                {
-                    destDir->push_back(newDir);
-                }
-                repopulate();
-
-                if (auto node = findNode(newDir))
-                    node->setExpanded(true);
-
-                if (auto node = findNode(newDir))
-                    node->treeWidget()->editItem(node);
-            });
-
-        return menuNew;
-    };
-
-    auto globalSelectedObjects = getAllSelectedObjects();
-    auto activeNode = tree->itemAt(pos);
-
-    QMenu menu;
-
-
-    if (activeNode)
-    {
-        if (activeNode->type() == NodeType_Histo1D)
-        {
-            Histo1DWidgetInfo widgetInfo = getHisto1DWidgetInfoFromNode(activeNode);
-            Q_ASSERT(widgetInfo.sink);
-
-            if (widgetInfo.histoAddress < widgetInfo.histos.size())
-            {
-                menu.addAction(QSL("Open Histogram"), m_q, [this, widgetInfo]() {
-
-                    if (!m_context->hasObjectWidget(widgetInfo.sink.get())
-                        || QGuiApplication::keyboardModifiers() & Qt::ControlModifier)
-                    {
-                        auto widget = new Histo1DListWidget(widgetInfo.histos);
-                        widget->setContext(m_context);
-
-                        if (widgetInfo.calib)
-                        {
-                            widget->setCalibration(widgetInfo.calib);
-                        }
-
-                        {
-                            auto context = m_context;
-                            widget->setSink(widgetInfo.sink, [context]
-                                            (const std::shared_ptr<Histo1DSink> &sink) {
-                                                context->analysisOperatorEdited(sink);
-                                            });
-                        }
-
-                        widget->selectHistogram(widgetInfo.histoAddress);
-
-                        m_context->addObjectWidget(widget, widgetInfo.sink.get(),
-                                                   widgetInfo.sink->getId().toString());
-                    }
-                    else if (auto widget = qobject_cast<Histo1DListWidget *>(
-                            m_context->getObjectWidget(widgetInfo.sink.get())))
-                    {
-                        widget->selectHistogram(widgetInfo.histoAddress);
-                        show_and_activate(widget);
-                    }
-                });
-
-                menu.addAction(
-                    QSL("Open Histogram in new window"), m_q, [this, widgetInfo]() {
-
-                        auto widget = new Histo1DListWidget(widgetInfo.histos);
-                        widget->setContext(m_context);
-
-                        if (widgetInfo.calib)
-                        {
-                            widget->setCalibration(widgetInfo.calib);
-                        }
-
-                        {
-                            auto context = m_context;
-                            widget->setSink(widgetInfo.sink, [context]
-                                            (const std::shared_ptr<Histo1DSink> &sink) {
-                                                context->analysisOperatorEdited(sink);
-                                            });
-                        }
-
-                        widget->selectHistogram(widgetInfo.histoAddress);
-
-                        m_context->addObjectWidget(widget, widgetInfo.sink.get(),
-                                                   widgetInfo.sink->getId().toString());
-                    });
-            }
-        }
-
-        if (activeNode->type() == NodeType_Histo1DSink)
-        {
-            Histo1DWidgetInfo widgetInfo = getHisto1DWidgetInfoFromNode(activeNode);
-            Q_ASSERT(widgetInfo.sink);
-
-            if (widgetInfo.histoAddress < widgetInfo.histos.size())
-            {
-
-                menu.addAction(QSL("Open 1D List View"), m_q, [this, widgetInfo]() {
-                    // always creates a new window
-                    auto widget = new Histo1DListWidget(widgetInfo.histos);
-                    widget->setContext(m_context);
-
-                    if (widgetInfo.calib)
-                    {
-                        widget->setCalibration(widgetInfo.calib);
-                    }
-
-                    {
-                        auto context = m_context;
-                        widget->setSink(widgetInfo.sink, [context]
-                                        (const std::shared_ptr<Histo1DSink> &sink) {
-                            context->analysisOperatorEdited(sink);
-                        });
-                    }
-
-                    m_context->addObjectWidget(widget, widgetInfo.sink.get(),
-                                               widgetInfo.sink->getId().toString());
-
-                });
-            }
-
-            if (widgetInfo.histos.size())
-            {
-                menu.addAction(QSL("Open 2D Combined View"), m_q, [this, widgetInfo]() {
-                    auto widget = new Histo2DWidget(widgetInfo.sink, m_context);
-                    widget->setContext(m_context);
-                    m_context->addWidget(widget,
-                                         widgetInfo.sink->getId().toString() + QSL("_2dCombined"));
-                });
-            }
-        }
-
-        if (activeNode->type() == NodeType_Histo2DSink)
-        {
-            if (auto histoSink = qobject_cast<Histo2DSink *>(get_qobject(activeNode)))
-            {
-                auto histo = histoSink->m_histo;
-                if (histo)
-                {
-                    auto sinkPtr = std::dynamic_pointer_cast<Histo2DSink>(
-                        histoSink->shared_from_this());
-
-                    menu.addAction(QSL("Open Histogram"), m_q, [this, histo, sinkPtr, userLevel]() {
-
-                        if (!m_context->hasObjectWidget(sinkPtr.get())
-                            || QGuiApplication::keyboardModifiers() & Qt::ControlModifier)
-                        {
-                            auto histoPtr = sinkPtr->m_histo;
-                            auto widget = new Histo2DWidget(histoPtr);
-
-                            auto context = m_context;
-                            auto eventId = m_eventId;
-
-                            widget->setSink(
-                                sinkPtr,
-                                // addSinkCallback
-                                [context, eventId, userLevel] (const std::shared_ptr<Histo2DSink> &sink) {
-                                    context->addAnalysisOperator(eventId, sink, userLevel);
-                                },
-                                // sinkModifiedCallback
-                                [context] (const std::shared_ptr<Histo2DSink> &sink) {
-                                    context->analysisOperatorEdited(sink);
-                                },
-                                // makeUniqueOperatorNameFunction
-                                [context] (const QString &name) {
-                                    return make_unique_operator_name(context->getAnalysis(), name);
-                                });
-
-                            widget->setContext(m_context);
-
-                            m_context->addObjectWidget(widget, sinkPtr.get(), sinkPtr->getId().toString());
-                        }
-                        else
-                        {
-                            m_context->activateObjectWidget(sinkPtr.get());
-                        }
-                    });
-
-                    menu.addAction(
-                        QSL("Open Histogram in new window"), m_q,
-                        [this, histo, sinkPtr, userLevel]() {
-
-                            auto histoPtr = sinkPtr->m_histo;
-                            auto widget = new Histo2DWidget(histoPtr);
-
-                            auto context = m_context;
-                            auto eventId = m_eventId;
-
-                            widget->setSink(
-                                sinkPtr,
-                                // addSinkCallback
-                                [context, eventId, userLevel] (const std::shared_ptr<Histo2DSink> &sink) {
-                                    context->addAnalysisOperator(eventId, sink, userLevel);
-                                },
-                                // sinkModifiedCallback
-                                [context] (const std::shared_ptr<Histo2DSink> &sink) {
-                                    context->analysisOperatorEdited(sink);
-                                },
-                                // makeUniqueOperatorNameFunction
-                                [context] (const QString &name) {
-                                    return make_unique_operator_name(context->getAnalysis(), name);
-                                });
-
-                            widget->setContext(m_context);
-
-                            m_context->addObjectWidget(widget, sinkPtr.get(),
-                                                       sinkPtr->getId().toString());
-                        });
-                }
-            }
-        }
-
-        if (auto sinkPtr = get_shared_analysis_object<ExportSink>(activeNode))
-        {
-            menu.addAction("Open Status Monitor", m_q, [this, sinkPtr]() {
-                if (!m_context->hasObjectWidget(sinkPtr.get())
-                    || QGuiApplication::keyboardModifiers() & Qt::ControlModifier)
-                {
-                    auto widget = new ExportSinkStatusMonitor(sinkPtr, m_context);
-                    m_context->addObjectWidget(widget, sinkPtr.get(), sinkPtr->getId().toString());
-                }
-                else
-                {
-                    m_context->activateObjectWidget(sinkPtr.get());
-                }
-            });
-        }
-
-        if (auto dir = get_shared_analysis_object<Directory>(activeNode))
-        {
-            auto actionNew = menu.addAction(QSL("New"));
-            actionNew->setMenu(make_menu_new(&menu, dir));
-            auto before = menu.actions().value(0);
-            menu.insertAction(before, actionNew);
-
-            menu.addAction(QIcon(QSL(":/document-rename.png")), QSL("Rename"), [activeNode] () {
-                if (auto tw = activeNode->treeWidget())
-                {
-                    tw->editItem(activeNode);
-                }
-            });
-        }
-
-        switch (activeNode->type())
-        {
-            case NodeType_Operator:
-            case NodeType_Histo1DSink:
-            case NodeType_Histo2DSink:
-            case NodeType_Sink:
-                if (auto op = get_shared_analysis_object<OperatorInterface>(activeNode))
-                {
-                    menu.addSeparator();
-                    // Edit Display Operator
-                    menu.addAction(QIcon(":/pencil.png"), QSL("&Edit"), [this, userLevel, op]() {
-                        auto dialog = operator_editor_factory(
-                            op, userLevel, ObjectEditorMode::Edit, DirectoryPtr(), m_q);
-
-                        //POS dialog->move(QCursor::pos());
-                        dialog->setAttribute(Qt::WA_DeleteOnClose);
-                        dialog->show();
-                        m_uniqueWidget = dialog;
-                        clearAllTreeSelections();
-                        clearAllToDefaultNodeHighlights();
-                    });
-                }
-
-                menu.addAction(QIcon(QSL(":/document-rename.png")), QSL("Rename"), [activeNode] () {
-                    if (auto tw = activeNode->treeWidget())
-                    {
-                        tw->editItem(activeNode);
-                    }
-                });
-
-                break;
-        }
-    }
-    else
-    {
-        auto actionNew = menu.addAction(QSL("New"));
-        actionNew->setMenu(make_menu_new(&menu));
-        auto before = menu.actions().value(0);
-        menu.insertAction(before, actionNew);
-    }
-
-    // Copy/Paste
-    {
-        menu.addSeparator();
-
-        QAction *action;
-
-        action = menu.addAction(
-            QIcon::fromTheme("edit-copy"), "Copy",
-            [this, globalSelectedObjects] {
-                copyToClipboard(globalSelectedObjects);
-            }, QKeySequence::Copy);
-
-        action->setEnabled(!globalSelectedObjects.isEmpty());
-
-        action = menu.addAction(
-            QIcon::fromTheme("edit-paste"), "Paste",
-            [this, tree] {
-                pasteFromClipboard(tree);
-            }, QKeySequence::Paste);
-
-        action->setEnabled(canPaste());
-    }
-
-    // sink enable/disable
-    {
-        auto selectedSinks = objects_from_nodes<SinkInterface>(getAllSelectedNodes());
-
-        if (!selectedSinks.isEmpty())
-        {
-            menu.addSeparator();
-
-            menu.addAction("E&nable selected", [this, selectedSinks] {
-                setSinksEnabled(selectedSinks, true);
-            });
-
-            menu.addAction("&Disable selected", [this, selectedSinks] {
-                setSinksEnabled(selectedSinks, false);
-            });
-        }
-    }
-
-    if (!globalSelectedObjects.isEmpty())
-    {
-        menu.addSeparator();
-        menu.addAction(
-            QIcon::fromTheme("edit-delete"), "Remove selected",
-            [this, globalSelectedObjects] {
-                removeObjects(globalSelectedObjects);
-            });
-    }
-
-    if (!menu.isEmpty())
-    {
-        menu.exec(tree->mapToGlobal(pos));
-    }
-}
-
-void EventWidgetPrivate::doRawDataSinkTreeContextMenu(QTreeWidget *tree, QPoint pos, s32 userLevel)
-{
-    assert(userLevel == 0);
-
-    if (m_uniqueWidget) return;
-
-    auto globalSelectedObjects = getAllSelectedObjects();
-    auto activeNode = tree->itemAt(pos);
-
-    QMenu menu;
-
-    if (!activeNode || activeNode->type() == NodeType_Module)
-    {
-        auto menuNew = new QMenu(&menu);
-
-        auto add_newSinkAction =
-            [this, &menu, menuNew, userLevel] (const QString &title, auto op) {
-                auto icon = make_operator_icon(op.get());
-                // New Display Operator
-                menuNew->addAction(icon, title, &menu, [this, userLevel, op]() {
-                    auto dialog = operator_editor_factory(
-                        op, userLevel, ObjectEditorMode::New, DirectoryPtr(), m_q);
-
-                    //POS dialog->move(QCursor::pos());
-                    dialog->setAttribute(Qt::WA_DeleteOnClose);
-                    dialog->show();
-                    m_uniqueWidget = dialog;
-                    clearAllTreeSelections();
-                    clearAllToDefaultNodeHighlights();
-                });
-            };
-
-        QVector<OperatorPtr> sinks = {
-            std::make_shared<Histo1DSink>(),
-            std::make_shared<RateMonitorSink>()
-        };
-
-        for (auto &sink: sinks)
-        {
-            add_newSinkAction(sink->getDisplayName(), sink);
-        }
-
-        auto actionNew = menu.addAction(QSL("New"));
-        actionNew->setMenu(menuNew);
-        auto before = menu.actions().value(0);
-        menu.insertAction(before, actionNew);
-    }
-
-    if (activeNode && activeNode->type() == NodeType_Histo1D)
-    {
-        Histo1DWidgetInfo widgetInfo = getHisto1DWidgetInfoFromNode(activeNode);
-        Q_ASSERT(widgetInfo.sink);
-
-        if (widgetInfo.histoAddress < widgetInfo.histos.size())
-        {
-            menu.addAction(QSL("Open Histogram"), m_q, [this, widgetInfo]() {
-
-                if (!m_context->hasObjectWidget(widgetInfo.sink.get())
-                    || QGuiApplication::keyboardModifiers() & Qt::ControlModifier)
-                {
-                    auto widget = new Histo1DListWidget(widgetInfo.histos);
-                    widget->setContext(m_context);
-
-                    if (widgetInfo.calib)
-                    {
-                        widget->setCalibration(widgetInfo.calib);
-                    }
-
-                    {
-                        auto context = m_context;
-                        widget->setSink(widgetInfo.sink, [context]
-                                        (const std::shared_ptr<Histo1DSink> &sink) {
-                                            context->analysisOperatorEdited(sink);
-                                        });
-                    }
-
-                    widget->selectHistogram(widgetInfo.histoAddress);
-
-                    m_context->addObjectWidget(widget, widgetInfo.sink.get(),
-                                               widgetInfo.sink->getId().toString());
-                }
-                else if (auto widget = qobject_cast<Histo1DListWidget *>(
-                        m_context->getObjectWidget(widgetInfo.sink.get())))
-                {
-                    widget->selectHistogram(widgetInfo.histoAddress);
-                    show_and_activate(widget);
-                }
-            });
-
-            menu.addAction(
-                QSL("Open Histogram in new window"), m_q, [this, widgetInfo]() {
-
-                    auto widget = new Histo1DListWidget(widgetInfo.histos);
-                    widget->setContext(m_context);
-
-                    if (widgetInfo.calib)
-                    {
-                        widget->setCalibration(widgetInfo.calib);
-                    }
-
-                    {
-                        auto context = m_context;
-                        widget->setSink(widgetInfo.sink,
-                                        [context] (const std::shared_ptr<Histo1DSink> &sink) {
-                            context->analysisOperatorEdited(sink);
-                        });
-                    }
-
-                    widget->selectHistogram(widgetInfo.histoAddress);
-
-                    m_context->addObjectWidget(widget, widgetInfo.sink.get(),
-                                               widgetInfo.sink->getId().toString());
-                });
-        }
-    }
-    else if (activeNode && activeNode->type() == NodeType_Histo1DSink)
-    {
-        Histo1DWidgetInfo widgetInfo = getHisto1DWidgetInfoFromNode(activeNode);
-        Q_ASSERT(widgetInfo.sink);
-
-        if (widgetInfo.histoAddress < widgetInfo.histos.size())
-        {
-
-            menu.addAction(QSL("Open 1D List View"), m_q, [this, widgetInfo]() {
-                // always creates a new window
-                auto widget = new Histo1DListWidget(widgetInfo.histos);
-                widget->setContext(m_context);
-
-                if (widgetInfo.calib)
-                {
-                    widget->setCalibration(widgetInfo.calib);
-                }
-
-                {
-                    auto context = m_context;
-                    widget->setSink(widgetInfo.sink,
-                                    [context] (const std::shared_ptr<Histo1DSink> &sink) {
-                        context->analysisOperatorEdited(sink);
-                    });
-                }
-
-                m_context->addObjectWidget(widget, widgetInfo.sink.get(),
-                                           widgetInfo.sink->getId().toString());
-            });
-        }
-
-        if (widgetInfo.histos.size())
-        {
-            menu.addAction(QSL("Open 2D Combined View"), m_q, [this, widgetInfo]() {
-                auto widget = new Histo2DWidget(widgetInfo.sink, m_context);
-                widget->setContext(m_context);
-                m_context->addWidget(widget, widgetInfo.sink->getId().toString() + QSL("_2dCombined"));
-            });
-        }
-    }
-    else if (activeNode && activeNode->type() == NodeType_Sink)
-    {
-        if (auto rms = get_shared_analysis_object<RateMonitorSink>(activeNode))
-        {
-            menu.addAction(QSL("Open Rate Monitor"), m_q, [this, rms]() {
-
-                if (!m_context->hasObjectWidget(rms.get())
-                    || QGuiApplication::keyboardModifiers() & Qt::ControlModifier)
-                {
-                    auto context = m_context;
-                    auto widget = new RateMonitorWidget(rms->getRateSamplers());
-
-                    widget->setSink(rms, [context](const std::shared_ptr<RateMonitorSink> &sink) {
-                        context->analysisOperatorEdited(sink);
-                    });
-
-                    widget->setPlotExportDirectory(
-                        m_context->getWorkspacePath(QSL("PlotsDirectory")));
-
-                    m_context->addObjectWidget(widget, rms.get(), rms->getId().toString());
-                }
-                else
-                {
-                    m_context->activateObjectWidget(rms.get());
-                }
-            });
-        }
-    }
-
-
-    if (activeNode)
-    {
-        switch (activeNode->type())
-        {
-            case NodeType_Operator:
-            case NodeType_Histo1DSink:
-            case NodeType_Histo2DSink:
-            case NodeType_Sink:
-                if (auto op = get_shared_analysis_object<OperatorInterface>(activeNode))
-                {
-                    menu.addSeparator();
-                    // Edit Display Operator
-                    menu.addAction(QIcon(":/pencil.png"), QSL("&Edit"), [this, userLevel, op]() {
-                        auto dialog = operator_editor_factory(
-                            op, userLevel, ObjectEditorMode::Edit, DirectoryPtr(), m_q);
-
-                        //POS dialog->move(QCursor::pos());
-                        dialog->setAttribute(Qt::WA_DeleteOnClose);
-                        dialog->show();
-                        m_uniqueWidget = dialog;
-                        clearAllTreeSelections();
-                        clearAllToDefaultNodeHighlights();
-                    });
-                }
-
-                menu.addAction(QIcon(QSL(":/document-rename.png")), QSL("Rename"), [activeNode] () {
-                    if (auto tw = activeNode->treeWidget())
-                    {
-                        tw->editItem(activeNode);
-                    }
-                });
-
-                break;
-        }
-    }
-
-    // Copy/Paste
-    {
-        menu.addSeparator();
-
-        QAction *action;
-
-        action = menu.addAction(
-            QIcon::fromTheme("edit-copy"), "Copy",
-            [this, globalSelectedObjects] {
-                copyToClipboard(globalSelectedObjects);
-            }, QKeySequence::Copy);
-
-        action->setEnabled(!globalSelectedObjects.isEmpty());
-
-        action = menu.addAction(
-            QIcon::fromTheme("edit-paste"), "Paste",
-            [this, tree] {
-                pasteFromClipboard(tree);
-            }, QKeySequence::Paste);
-
-        action->setEnabled(canPaste());
-    }
-
-    // sink enable/disable
-    {
-        auto selectedSinks = objects_from_nodes<SinkInterface>(getAllSelectedNodes());
-
-        if (!selectedSinks.isEmpty())
-        {
-            menu.addSeparator();
-
-            menu.addAction("E&nable selected", [this, selectedSinks] {
-                setSinksEnabled(selectedSinks, true);
-            });
-
-            menu.addAction("&Disable selected", [this, selectedSinks] {
-                setSinksEnabled(selectedSinks, false);
-            });
-        }
-    }
-
-    if (!globalSelectedObjects.isEmpty())
-    {
-        // TODO: add a copy action
-        menu.addSeparator();
-        menu.addAction(
-            QIcon::fromTheme("edit-delete"), "Remove selected",
-            [this, globalSelectedObjects] {
-                removeObjects(globalSelectedObjects);
-            });
-    }
-
-    if (!menu.isEmpty())
-    {
-        menu.exec(tree->mapToGlobal(pos));
-    }
-}
-
-void EventWidgetPrivate::modeChanged()
-{
-    switch (m_mode)
-    {
-        case Default:
-            {
-                Q_ASSERT(m_inputSelectInfo.userLevel < m_levelTrees.size());
-                clearAllToDefaultNodeHighlights();
-            } break;
-
-        case SelectInput:
-            // highlight valid sources
-            {
-                Q_ASSERT(m_inputSelectInfo.userLevel < m_levelTrees.size());
-
-                clearAllTreeSelections();
-
-                const bool isSink = qobject_cast<SinkInterface *>(
-                    m_inputSelectInfo.slot->parentOperator);
-
-                for (auto &trees: m_levelTrees)
-                {
-                    if (isSink ||
-                        (getUserLevelForTree(trees.operatorTree) <= m_inputSelectInfo.userLevel))
-                    {
-                        highlightValidInputNodes(trees.operatorTree->invisibleRootItem());
-                    }
-                }
-            } break;
-    }
-
-    updateActions();
-}
-
-static bool forward_path_exists(PipeSourceInterface *from, PipeSourceInterface *to)
-{
-    if (!from) return false;
-    if (!to) return false;
-
-
-    for (s32 oi = 0; oi < from->getNumberOfOutputs(); oi++)
-    {
-        auto outPipe = from->getOutput(oi);
-
-        for (auto destSlot: outPipe->getDestinations())
-        {
-            if (destSlot->parentOperator == to)
-                return true;
-            if (destSlot->parentOperator && forward_path_exists(destSlot->parentOperator, to))
-                return true;
-        }
-    }
-
-    return false;
-}
-
-static bool is_valid_input_node(QTreeWidgetItem *node, Slot *slot,
-                                QSet<PipeSourceInterface *> additionalInvalidSources)
-{
-    PipeSourceInterface *dstObject = slot->parentOperator;
-    Q_ASSERT(dstObject);
-
-    PipeSourceInterface *srcObject = nullptr;
-
-    switch (node->type())
-    {
-        case NodeType_Operator:
-            {
-                srcObject = get_pointer<PipeSourceInterface>(node);
-                Q_ASSERT(srcObject);
-            } break;
-        case NodeType_OutputPipe:
-        case NodeType_OutputPipeParameter:
-            {
-                auto pipe = get_pointer<Pipe>(node);
-                srcObject = pipe->source;
-                Q_ASSERT(srcObject);
-            } break;
-    }
-
-    bool result = false;
-
-    if (srcObject == dstObject)
-    {
-        // do not allow direct self-connections! :)
-        result = false;
-    }
-    else if (additionalInvalidSources.contains(srcObject))
-    {
-        // manually given pipe sources to ignore
-        result = false;
-    }
-    else if (forward_path_exists(dstObject, srcObject))
-    {
-        result = false;
-    }
-    else if ((slot->acceptedInputTypes & InputType::Array)
-        && (node->type() == NodeType_Operator || node->type() == NodeType_Source))
-    {
-        // Highlight operator and source nodes only if they have exactly a
-        // single output.
-        PipeSourceInterface *pipeSource = get_pointer<PipeSourceInterface>(node);
-        if (pipeSource->getNumberOfOutputs() == 1)
-        {
-            result = true;
-        }
-    }
-    else if ((slot->acceptedInputTypes & InputType::Array)
-             && node->type() == NodeType_OutputPipe)
-    {
-        result = true;
-    }
-    else if ((slot->acceptedInputTypes & InputType::Value)
-             && node->type() == NodeType_OutputPipeParameter)
-    {
-        result = true;
-    }
-
-    return result;
-}
-
-static const QColor ValidInputNodeColor         = QColor("lightgreen");
-static const QColor InputNodeOfColor            = QColor(0x90, 0xEE, 0x90, 255.0/3); // lightgreen but with some alpha
-static const QColor ChildIsInputNodeOfColor     = QColor(0x90, 0xEE, 0x90, 255.0/6);
-
-static const QColor OutputNodeOfColor           = QColor(0x00, 0x00, 0xCD, 255.0/3); // mediumblue with some alpha
-static const QColor ChildIsOutputNodeOfColor    = QColor(0x00, 0x00, 0xCD, 255.0/6);
-
-static const QColor MissingInputColor           = QColor(0xB2, 0x22, 0x22, 255.0/3); // firebrick with some alpha
-
-void EventWidgetPrivate::highlightValidInputNodes(QTreeWidgetItem *node)
-{
-    if (is_valid_input_node(node, m_inputSelectInfo.slot, m_inputSelectInfo.additionalInvalidSources))
-    {
-        node->setBackground(0, ValidInputNodeColor);
-    }
-
-    for (s32 childIndex = 0; childIndex < node->childCount(); ++childIndex)
-    {
-        // recurse
-        auto child = node->child(childIndex);
-        highlightValidInputNodes(child);
-    }
-}
-
-static bool isSourceNodeOf(QTreeWidgetItem *node, Slot *slot)
-{
-    PipeSourceInterface *srcObject = nullptr;
-
-    switch (node->type())
-    {
-        case NodeType_Source:
-        case NodeType_Operator:
-            {
-                srcObject = get_pointer<PipeSourceInterface>(node);
-                Q_ASSERT(srcObject);
-            } break;
-
-        case NodeType_OutputPipe:
-        case NodeType_OutputPipeParameter:
-            {
-                auto pipe = get_pointer<Pipe>(node);
-                srcObject = pipe->source;
-                Q_ASSERT(srcObject);
-            } break;
-    }
-
-    bool result = false;
-
-    if (slot->inputPipe->source == srcObject)
-    {
-        if (slot->paramIndex == Slot::NoParamIndex && node->type() != NodeType_OutputPipeParameter)
-        {
-            result = true;
-        }
-        else if (slot->paramIndex != Slot::NoParamIndex && node->type() == NodeType_OutputPipeParameter)
-        {
-            s32 nodeParamAddress = node->data(0, DataRole_ParameterIndex).toInt();
-            result = (nodeParamAddress == slot->paramIndex);
-        }
-    }
-
-    return result;
-}
-
-static bool isOutputNodeOf(QTreeWidgetItem *node, PipeSourceInterface *ps)
-{
-    OperatorInterface *dstObject = nullptr;
-
-    switch (node->type())
-    {
-        case NodeType_Operator:
-        case NodeType_Histo1DSink:
-        case NodeType_Histo2DSink:
-        case NodeType_Sink:
-            {
-                dstObject = get_pointer<OperatorInterface>(node);
-                Q_ASSERT(dstObject);
-            } break;
-    }
-
-    bool result = false;
-
-    if (dstObject)
-    {
-        for (s32 slotIndex = 0; slotIndex < dstObject->getNumberOfSlots(); ++slotIndex)
-        {
-            Slot *slot = dstObject->getSlot(slotIndex);
-
-            if (slot->inputPipe)
-            {
-                for (s32 outputIndex = 0; outputIndex < ps->getNumberOfOutputs(); ++outputIndex)
-                {
-                    Pipe *pipe = ps->getOutput(outputIndex);
-                    if (slot->inputPipe == pipe)
-                    {
-                        result = true;
-                        break;
-                    }
-                }
-            }
-        }
-    }
-
-    return result;
-}
-
-// Returns true if this node or any of its children represent an input of the
-// given operator.
-static bool highlightInputNodes(OperatorInterface *op, QTreeWidgetItem *node)
-{
-    bool result = false;
-
-    for (s32 childIndex = 0; childIndex < node->childCount(); ++childIndex)
-    {
-        // recurse
-        auto child = node->child(childIndex);
-        result = highlightInputNodes(op, child) || result;
-    }
-
-    if (result)
-    {
-        node->setBackground(0, ChildIsInputNodeOfColor);
-    }
-
-    for (s32 slotIndex = 0; slotIndex < op->getNumberOfSlots(); ++slotIndex)
-    {
-        Slot *slot = op->getSlot(slotIndex);
-        if (slot->inputPipe && isSourceNodeOf(node, slot))
-        {
-            node->setBackground(0, InputNodeOfColor);
-            result = true;
-        }
-    }
-
-    return result;
-}
-
-// Returns true if this node or any of its children are connected to an output of the
-// given pipe source.
-static bool highlightOutputNodes(PipeSourceInterface *ps, QTreeWidgetItem *node)
-{
-    bool result = false;
-
-    for (s32 childIndex = 0; childIndex < node->childCount(); ++childIndex)
-    {
-        // recurse
-        auto child = node->child(childIndex);
-        result = highlightOutputNodes(ps, child) || result;
-    }
-
-    if (result)
-    {
-        node->setBackground(0, ChildIsOutputNodeOfColor);
-    }
-
-    if (isOutputNodeOf(node, ps))
-    {
-        node->setBackground(0, OutputNodeOfColor);
-        result = true;
-    }
-
-    return result;
-}
-
-void EventWidgetPrivate::highlightInputNodes(OperatorInterface *op)
-{
-    for (auto trees: m_levelTrees)
-    {
-        // Without the namespace prefix the compiler can't find
-        // highlightInputNodes()...
-        analysis::highlightInputNodes(op, trees.operatorTree->invisibleRootItem());
-    }
-}
-
-void EventWidgetPrivate::highlightOutputNodes(PipeSourceInterface *ps)
-{
-    for (auto trees: m_levelTrees)
-    {
-        analysis::highlightOutputNodes(ps, trees.operatorTree->invisibleRootItem());
-        analysis::highlightOutputNodes(ps, trees.sinkTree->invisibleRootItem());
-    }
-}
-
-void EventWidgetPrivate::clearToDefaultNodeHighlights(QTreeWidgetItem *node)
-{
-    node->setBackground(0, QBrush());
-
-    for (s32 childIndex = 0; childIndex < node->childCount(); ++childIndex)
-    {
-        // recurse
-        auto child = node->child(childIndex);
-        clearToDefaultNodeHighlights(child);
-    }
-
-    switch (node->type())
-    {
-        case NodeType_Operator:
-        case NodeType_Histo1DSink:
-        case NodeType_Histo2DSink:
-        case NodeType_Sink:
-            {
-                auto op = get_pointer<OperatorInterface>(node);
-                for (auto slotIndex = 0; slotIndex < op->getNumberOfSlots(); ++slotIndex)
-                {
-                    Slot *slot = op->getSlot(slotIndex);
-
-                    Q_ASSERT(slot);
-
-                    if (!slot->isParamIndexInRange() && !slot->isOptional)
-                    {
-                        node->setBackground(0, MissingInputColor);
-                        break;
-                    }
-                }
-            } break;
-    }
-
-    switch (node->type())
-    {
-        case NodeType_Histo1DSink:
-        case NodeType_Histo2DSink:
-        case NodeType_Sink:
-            {
-                auto sink = get_pointer<SinkInterface>(node);
-
-                if (!sink->isEnabled())
-                {
-                    auto font = node->font(0);
-                    font.setStrikeOut(true);
-                    node->setFont(0, font);
-                }
-            } break;
-    }
-}
-
-void EventWidgetPrivate::clearAllToDefaultNodeHighlights()
-{
-    for (auto trees: m_levelTrees)
-    {
-        clearToDefaultNodeHighlights(trees.operatorTree->invisibleRootItem());
-        clearToDefaultNodeHighlights(trees.sinkTree->invisibleRootItem());
-    }
-}
-
-void EventWidgetPrivate::onNodeClicked(TreeNode *node, int column, s32 userLevel)
-{
-    switch (node->type())
-    {
-        case NodeType_Source:
-        case NodeType_Operator:
-        case NodeType_Histo1DSink:
-        case NodeType_Histo2DSink:
-        case NodeType_Sink:
-        case NodeType_Directory:
-            if (auto obj = get_analysis_object(node))
-            {
-                qDebug() << "click on object: id =" << obj->getId()
-                    << ", class =" << obj->metaObject()->className()
-                    << ", flags =" << to_string(obj->getObjectFlags())
-                    << ", ulvl  =" << obj->getUserLevel()
-                    ;
-            }
-            break;
-    }
-
-    switch (m_mode)
-    {
-        case Default:
-            {
-                auto kmods = QGuiApplication::keyboardModifiers();
-
-                if (!(kmods & (Qt::ControlModifier | Qt::ShiftModifier)))
-                {
-                    clearTreeSelectionsExcept(node->treeWidget());
-                }
-
-                clearAllToDefaultNodeHighlights();
-
-                switch (node->type())
-                {
-                    case NodeType_Operator:
-                    case NodeType_Histo1DSink:
-                    case NodeType_Histo2DSink:
-                    case NodeType_Sink:
-                        {
-                            auto op = get_pointer<OperatorInterface>(node);
-                            highlightInputNodes(op);
-
-                            qDebug() << "Object Info: id =" << op->getId()
-                                << ", class =" << op->metaObject()->className()
-                                << ", #slots =" << op->getNumberOfSlots();
-
-                            for (s32 si = 0; si < op->getNumberOfSlots(); si++)
-                            {
-                                auto slot = op->getSlot(si);
-                                QString inputObjectId = QSL("<none>");
-
-                                if (slot->isConnected())
-                                {
-                                    inputObjectId = slot->inputPipe->getSource()->getId().toString();
-                                }
-
-                                qDebug() << " Slot" << si << ": isParamIndexInRange() =" << slot->isParamIndexInRange()
-                                    << ", isConnected() =" << slot->isConnected()
-                                    << ", sourceId =" << inputObjectId;
-                            }
-
-
-                        } break;
-                }
-
-                switch (node->type())
-                {
-                    case NodeType_Source:
-                    case NodeType_Operator:
-                        {
-                            auto ps = get_pointer<PipeSourceInterface>(node);
-                            highlightOutputNodes(ps);
-                        } break;
-                }
-            } break;
-
-        case SelectInput:
-            {
-                clearTreeSelectionsExcept(node->treeWidget());
-
-                const bool isSink = qobject_cast<SinkInterface *>(
-                    m_inputSelectInfo.slot->parentOperator);
-
-                if (is_valid_input_node(node, m_inputSelectInfo.slot,
-                                     m_inputSelectInfo.additionalInvalidSources)
-                    && (isSink || (getUserLevelForTree(node->treeWidget())
-                                   <= m_inputSelectInfo.userLevel)))
-                {
-                    Slot *slot = m_inputSelectInfo.slot;
-                    Q_ASSERT(slot);
-
-                    Pipe *selectedPipe = nullptr;
-                    s32 selectedParamIndex = Slot::NoParamIndex;
-
-                    switch (node->type())
-                    {
-                        /* Click on a Source or Operator node: use output[0]
-                         * and connect the whole array. */
-                        case NodeType_Source:
-                        case NodeType_Operator:
-                            {
-                                Q_ASSERT(slot->acceptedInputTypes & InputType::Array);
-
-                                PipeSourceInterface *source = get_pointer<PipeSourceInterface>(node);
-
-                                selectedPipe       = source->getOutput(0);
-                                selectedParamIndex = Slot::NoParamIndex;
-
-                                //slot->connectPipe(source->getOutput(0), Slot::NoParamIndex);
-                            } break;
-
-                        /* Click on a specific output of an object. */
-                        case NodeType_OutputPipe:
-                            {
-                                Q_ASSERT(slot->acceptedInputTypes & InputType::Array);
-                                Q_ASSERT(slot->parentOperator);
-
-                                selectedPipe       = get_pointer<Pipe>(node);
-                                selectedParamIndex = Slot::NoParamIndex;
-
-                                //slot->connectPipe(pipe, Slot::NoParamIndex);
-                            } break;
-
-                        /* Click on a specific parameter index. */
-                        case NodeType_OutputPipeParameter:
-                            {
-                                Q_ASSERT(slot->acceptedInputTypes & InputType::Value);
-
-                                selectedPipe       = get_pointer<Pipe>(node);
-                                selectedParamIndex = node->data(0, DataRole_ParameterIndex).toInt();
-                            } break;
-
-                        InvalidDefaultCase;
-                    }
-
-                    Q_ASSERT(selectedPipe);
-                    Q_ASSERT(m_inputSelectInfo.callback);
-
-                    // tell the widget that initiated the select that we're done
-                    if (m_inputSelectInfo.callback)
-                    {
-                        qDebug() << __PRETTY_FUNCTION__ << "invoking selectInputCallback:"
-                            << slot << selectedPipe << selectedParamIndex;
-                        m_inputSelectInfo.callback(slot, selectedPipe, selectedParamIndex);
-                    }
-
-                    // leave SelectInput mode
-                    m_mode = Default;
-                    m_inputSelectInfo.callback = nullptr;
-                    modeChanged();
-                }
-            } break;
-    }
-}
-
-void EventWidgetPrivate::onNodeDoubleClicked(TreeNode *node, int column, s32 userLevel)
-{
-    if (m_mode == Default)
-    {
-        switch (node->type())
-        {
-            case NodeType_Histo1D:
-                {
-                    Histo1DWidgetInfo widgetInfo = getHisto1DWidgetInfoFromNode(node);
-                    Q_ASSERT(widgetInfo.sink);
-
-                    if (widgetInfo.histoAddress >= widgetInfo.histos.size())
-                        break;
-
-                    if (!widgetInfo.histos[widgetInfo.histoAddress])
-                        break;
-
-
-                    if (!m_context->hasObjectWidget(widgetInfo.sink.get())
-                        || QGuiApplication::keyboardModifiers() & Qt::ControlModifier)
-                    {
-                        auto widget = new Histo1DListWidget(widgetInfo.histos);
-                        widget->setContext(m_context);
-
-                        if (widgetInfo.calib)
-                        {
-                            widget->setCalibration(widgetInfo.calib);
-                        }
-
-                        {
-                            auto context = m_context;
-                            widget->setSink(widgetInfo.sink, [context] (const std::shared_ptr<Histo1DSink> &sink) {
-                                context->analysisOperatorEdited(sink);
-                            });
-                        }
-
-                        widget->selectHistogram(widgetInfo.histoAddress);
-
-                        m_context->addObjectWidget(widget, widgetInfo.sink.get(),
-                                                   widgetInfo.sink->getId().toString());
-                    }
-                    else if (auto widget = qobject_cast<Histo1DListWidget *>(
-                            m_context->getObjectWidget(widgetInfo.sink.get())))
-                    {
-                        widget->selectHistogram(widgetInfo.histoAddress);
-                        show_and_activate(widget);
-                    }
-                } break;
-
-            case NodeType_Histo1DSink:
-                {
-                    Histo1DWidgetInfo widgetInfo = getHisto1DWidgetInfoFromNode(node);
-                    Q_ASSERT(widgetInfo.sink);
-
-                    if (widgetInfo.histos.size())
-                    {
-                        if (!m_context->hasObjectWidget(widgetInfo.sink.get())
-                            || QGuiApplication::keyboardModifiers() & Qt::ControlModifier)
-                        {
-                            auto widget = new Histo1DListWidget(widgetInfo.histos);
-                            widget->setContext(m_context);
-
-                            if (widgetInfo.calib)
-                            {
-                                widget->setCalibration(widgetInfo.calib);
-                            }
-
-                            {
-                                auto context = m_context;
-                                widget->setSink(widgetInfo.sink,
-                                                [context] (const std::shared_ptr<Histo1DSink> &sink) {
-                                    context->analysisOperatorEdited(sink);
-                                });
-                            }
-
-                            m_context->addObjectWidget(widget, widgetInfo.sink.get(),
-                                                       widgetInfo.sink->getId().toString());
-                        }
-                        else
-                        {
-                            m_context->activateObjectWidget(widgetInfo.sink.get());
-                        }
-                    }
-                } break;
-
-            case NodeType_Histo2DSink:
-                {
-                    auto sinkPtr = std::dynamic_pointer_cast<Histo2DSink>(
-                        get_pointer<Histo2DSink>(node)->shared_from_this());
-
-                    if (!sinkPtr->m_histo)
-                        break;
-
-                    if (!m_context->hasObjectWidget(sinkPtr.get())
-                        || QGuiApplication::keyboardModifiers() & Qt::ControlModifier)
-                    {
-                        auto histoPtr = sinkPtr->m_histo;
-                        auto widget = new Histo2DWidget(histoPtr);
-
-                        auto context = m_context;
-                        auto eventId = m_eventId;
-
-                        widget->setSink(
-                            sinkPtr,
-                            // addSinkCallback
-                            [context, eventId, userLevel] (const std::shared_ptr<Histo2DSink> &sink) {
-                                context->addAnalysisOperator(eventId, sink, userLevel);
-                            },
-                            // sinkModifiedCallback
-                            [context] (const std::shared_ptr<Histo2DSink> &sink) {
-                                context->analysisOperatorEdited(sink);
-                            },
-                            // makeUniqueOperatorNameFunction
-                            [context] (const QString &name) {
-                                return make_unique_operator_name(context->getAnalysis(), name);
-                        });
-
-                        widget->setContext(m_context);
-
-                        m_context->addObjectWidget(widget, sinkPtr.get(), sinkPtr->getId().toString());
-                    }
-                    else
-                    {
-                        m_context->activateObjectWidget(sinkPtr.get());
-                    }
-                } break;
-
-            case NodeType_Sink:
-                if (auto rms = get_shared_analysis_object<RateMonitorSink>(node))
-                {
-                    if (!m_context->hasObjectWidget(rms.get())
-                        || QGuiApplication::keyboardModifiers() & Qt::ControlModifier)
-                    {
-                        auto context = m_context;
-                        auto widget = new RateMonitorWidget(rms->getRateSamplers());
-
-                        widget->setSink(rms, [context](const std::shared_ptr<RateMonitorSink> &sink) {
-                            context->analysisOperatorEdited(sink);
-                        });
-
-                        widget->setPlotExportDirectory(
-                            m_context->getWorkspacePath(QSL("PlotsDirectory")));
-
-                        m_context->addObjectWidget(widget, rms.get(), rms->getId().toString());
-                    }
-                    else
-                    {
-                        m_context->activateObjectWidget(rms.get());
-                    }
-                }
-                else if (auto ex = get_shared_analysis_object<ExportSink>(node))
-                {
-                    if (!m_context->hasObjectWidget(ex.get())
-                        || QGuiApplication::keyboardModifiers() & Qt::ControlModifier)
-                    {
-                        auto widget = new ExportSinkStatusMonitor(ex, m_context);
-                        m_context->addObjectWidget(widget, ex.get(), ex->getId().toString());
-                    }
-                    else
-                    {
-                        m_context->activateObjectWidget(ex.get());
-                    }
-                } break;
-
-            case NodeType_OutputPipe:
-                if (auto pipe = get_pointer<Pipe>(node))
-                {
-                    makeAndShowPipeDisplay(pipe);
-                } break;
-
-            case NodeType_Operator:
-                if (!m_uniqueWidget)
-                {
-                    if (auto op = get_shared_analysis_object<OperatorInterface>(node))
-                    {
-                        auto dialog = operator_editor_factory(
-                            op, userLevel, ObjectEditorMode::Edit, DirectoryPtr(), m_q);
-
-                        //POS dialog->move(QCursor::pos());
-                        dialog->setAttribute(Qt::WA_DeleteOnClose);
-                        dialog->show();
-                        m_uniqueWidget = dialog;
-                        clearAllTreeSelections();
-                        clearAllToDefaultNodeHighlights();
-                    }
-                } break;
-
-            case NodeType_Source:
-                if (!m_uniqueWidget)
-                {
-                    if (auto srcPtr = get_shared_analysis_object<SourceInterface>(node))
-                    {
-                        Q_ASSERT_X(srcPtr->getNumberOfOutputs() == 1,
-                                   "doOperatorTreeContextMenu",
-                                   "data sources with multiple outputs are not supported");
-
-                        auto moduleNode = node->parent();
-                        ModuleConfig *moduleConfig = nullptr;
-
-                        if (moduleNode && moduleNode->type() == NodeType_Module)
-                            moduleConfig = get_pointer<ModuleConfig>(moduleNode);
-
-                        if (moduleConfig)
-                        {
-                            auto dialog = datasource_editor_factory(
-                                srcPtr, userLevel, ObjectEditorMode::Edit, moduleConfig, m_q);
-
-                            assert(dialog);
-
-                            //POS dialog->move(QCursor::pos());
-                            dialog->setAttribute(Qt::WA_DeleteOnClose);
-                            dialog->show();
-                            m_uniqueWidget = dialog;
-                            clearAllTreeSelections();
-                            clearAllToDefaultNodeHighlights();
-                        }
-                    }
-                } break;
-        }
-    }
-}
-
-void EventWidgetPrivate::onNodeChanged(TreeNode *node, int column, s32 userLevel)
-{
-    if (column != 0)
-        return;
-
-    switch (node->type())
-    {
-        case NodeType_Source:
-        case NodeType_Operator:
-        case NodeType_Histo1DSink:
-        case NodeType_Histo2DSink:
-        case NodeType_Sink:
-        case NodeType_Directory:
-            break;
-
-        default:
-            return;
-    }
-
-    //qDebug() << __PRETTY_FUNCTION__
-    //    << "node =" << node << ", col =" << column << ", userLevel =" << userLevel;
-
-    if (auto obj = get_pointer<AnalysisObject>(node))
-    {
-        auto value    = node->data(0, Qt::EditRole).toString();
-        bool modified = value != obj->objectName();
-
-        //qDebug() << __PRETTY_FUNCTION__
-        //    << "node =" << node
-        //    << ", value =" << value
-        //    << ", objName =" << obj->objectName()
-        //    << ", modified =" << modified;
-
-        if (modified)
-        {
-            obj->setObjectName(value);
-            m_q->getAnalysis()->setModified(true);
-
-            if (auto op = qobject_cast<OperatorInterface *>(obj))
-            {
-                node->setData(0, Qt::DisplayRole, QString("<b>%1</b> %2").arg(
-                        op->getShortName(),
-                        op->objectName()));
-            }
-            else
-            {
-                node->setData(0, Qt::DisplayRole, value);
-            }
-        }
-    }
-}
-
-void EventWidgetPrivate::clearAllTreeSelections()
-{
-    for (UserLevelTrees trees: m_levelTrees)
-    {
-        for (auto tree: trees.getObjectTrees())
-        {
-            tree->clearSelection();
-        }
-    }
-}
-
-void EventWidgetPrivate::clearTreeSelectionsExcept(QTreeWidget *treeNotToClear)
-{
-    for (UserLevelTrees trees: m_levelTrees)
-    {
-        for (auto tree: trees.getObjectTrees())
-        {
-            if (tree != treeNotToClear)
-            {
-                tree->clearSelection();
-            }
-        }
-    }
-}
-
-void EventWidgetPrivate::generateDefaultFilters(ModuleConfig *module)
-{
-    {
-        AnalysisPauser pauser(m_context);
-
-        auto defaultFilters = get_default_data_extractors(module->getModuleMeta().typeName);
-
-        for (auto &ex: defaultFilters)
-        {
-            auto dataFilter = ex->getFilter();
-            double unitMin = 0.0;
-            double unitMax = std::pow(2.0, dataFilter.getDataBits());
-            QString name = module->getModuleMeta().typeName + QSL(".")
-                + ex->objectName().section('.', 0, -1);
-
-            RawDataDisplay rawDataDisplay = make_raw_data_display(dataFilter, unitMin, unitMax,
-                                                                  name,
-                                                                  ex->objectName().section('.', 0, -1),
-                                                                  QString());
-
-            add_raw_data_display(m_context->getAnalysis(), m_eventId, module->getId(), rawDataDisplay);
-            m_context->getAnalysis()->beginRun(Analysis::KeepState);
-        }
-    }
-
-    repopulate();
-}
-
-PipeDisplay *EventWidgetPrivate::makeAndShowPipeDisplay(Pipe *pipe)
-{
-    auto widget = new PipeDisplay(m_context->getAnalysis(), pipe, m_q);
-    QObject::connect(m_displayRefreshTimer, &QTimer::timeout, widget, &PipeDisplay::refresh);
-    QObject::connect(pipe->source, &QObject::destroyed, widget, &QWidget::close);
-    add_widget_close_action(widget);
-    widget->move(QCursor::pos());
-    widget->setAttribute(Qt::WA_DeleteOnClose);
-    widget->show();
-    return widget;
-}
-
-void EventWidgetPrivate::doPeriodicUpdate()
-{
-    /* If it's a replay: use timeticks
-     * If it's DAQ: use elapsed walltime
-     * Reason: if analysis efficiency is < 1.0 timeticks will be lost. Thus
-     * using timeticks with a DAQ run may lead to very confusing numbers as
-     * sometimes ticks will be lost, at other times they'll appear.
-     */
-
-    auto analysis = m_context->getAnalysis();
-    bool isReplay = analysis->getRunInfo().isReplay;
-    double dt_s = 0.0;
-    double currentAnalysisTimeticks = analysis->getTimetickCount();
-
-    if (isReplay)
-    {
-        dt_s = calc_delta0(currentAnalysisTimeticks, m_prevAnalysisTimeticks);
-    }
-    else
-    {
-        dt_s = PeriodicUpdateTimerInterval_ms / 1000.0;
-    }
-
-    periodicUpdateExtractorCounters(dt_s);
-    periodicUpdateHistoCounters(dt_s);
-    periodicUpdateEventRate(dt_s);
-
-    m_prevAnalysisTimeticks = currentAnalysisTimeticks;
-}
-
-void EventWidgetPrivate::periodicUpdateExtractorCounters(double dt_s)
-{
-    auto analysis = m_context->getAnalysis();
-    auto a2State = analysis->getA2AdapterState();
-
-    //
-    // level 0: operator tree (Extractor hitcounts)
-    //
-    for (auto iter = QTreeWidgetItemIterator(m_levelTrees[0].operatorTree);
-         *iter; ++iter)
-    {
-        auto node(*iter);
-
-        if (node->type() == NodeType_Source)
-        {
-            auto source = qobject_cast<SourceInterface *>(get_pointer<PipeSourceInterface>(node));
-
-            if (!source)
-                continue;
-
-            if (source->getModuleId().isNull()) // source not assigned to a module
-                continue;
-
-            auto ds_a2 = a2State->sourceMap.value(source, nullptr);
-
-            if (!ds_a2)
-                continue;
-
-            auto hitCounts = to_qvector(ds_a2->hitCounts);
-
-            if (hitCounts.size() != node->childCount())
-                continue;
-
-            auto &prevHitCounts = m_extractorCounters[source].hitCounts;
-
-            prevHitCounts.resize(hitCounts.size());
-
-            auto hitCountDeltas = calc_deltas0(hitCounts, prevHitCounts);
-            auto hitCountRates = hitCountDeltas;
-            std::for_each(hitCountRates.begin(), hitCountRates.end(),
-                          [dt_s](double &d) { d /= dt_s; });
-
-            Q_ASSERT(hitCounts.size() == node->childCount());
-
-            for (s32 addr = 0; addr < node->childCount(); ++addr)
-            {
-                Q_ASSERT(node->child(addr)->type() == NodeType_OutputPipeParameter);
-
-                QString addrString = QString("%1").arg(addr, 2).replace(QSL(" "), QSL("&nbsp;"));
-
-                double hitCount = hitCounts[addr];
-                auto childNode = node->child(addr);
-
-                if (hitCount <= 0.0)
-                {
-                    childNode->setText(0, addrString);
-                }
-                else
-                {
-                    double rate = hitCountRates[addr];
-
-                    if (std::isnan(rate)) rate = 0.0;
-
-                    auto rateString = format_number(rate, QSL("cps"), UnitScaling::Decimal,
-                                                    0, 'g', 3);
-
-                    childNode->setText(0, QString("%1 (hits=%2, rate=%3, dt=%4 s)")
-                                       .arg(addrString)
-                                       .arg(hitCount)
-                                       .arg(rateString)
-                                       .arg(dt_s)
-                                      );
-                }
-            }
-
-            prevHitCounts = hitCounts;
-        }
-    }
-}
-
-void EventWidgetPrivate::periodicUpdateHistoCounters(double dt_s)
-{
-    auto analysis = m_context->getAnalysis();
-    auto a2State = analysis->getA2AdapterState();
-
-    //
-    // level > 0: display trees (histo counts)
-    //
-    for (auto trees: m_levelTrees)
-    {
-        for (auto iter = QTreeWidgetItemIterator(trees.sinkTree);
-             *iter; ++iter)
-        {
-            auto node(*iter);
-
-            if (node->type() == NodeType_Histo1DSink)
-            {
-                auto histoSink = qobject_cast<Histo1DSink *>(get_pointer<OperatorInterface>(node));
-
-                if (!histoSink)
-                    continue;
-
-                if (histoSink->m_histos.size() != node->childCount())
-                    continue;
-
-                QVector<double> entryCounts;
-
-                if (a2State)
-                {
-                    if (auto a2_sink = a2State->operatorMap.value(histoSink, nullptr))
-                    {
-                        auto sinkData = reinterpret_cast<a2::H1DSinkData *>(a2_sink->d);
-
-                        entryCounts.reserve(sinkData->histos.size);
-
-                        for (s32 i = 0; i < sinkData->histos.size; i++)
-                        {
-                            entryCounts.push_back(sinkData->histos[i].entryCount);
-                        }
-                    }
-                }
-
-                auto &prevEntryCounts = m_histo1DSinkCounters[histoSink].hitCounts;
-
-                prevEntryCounts.resize(entryCounts.size());
-
-                auto entryCountDeltas = calc_deltas0(entryCounts, prevEntryCounts);
-                auto entryCountRates = entryCountDeltas;
-                std::for_each(entryCountRates.begin(), entryCountRates.end(),
-                              [dt_s](double &d) { d /= dt_s; });
-
-                auto maxCount = std::min(entryCounts.size(), node->childCount());
-
-                for (s32 addr = 0; addr < maxCount; ++addr)
-                {
-                    Q_ASSERT(node->child(addr)->type() == NodeType_Histo1D);
-
-                    QString numberString = QString("%1").arg(addr, 2).replace(QSL(" "), QSL("&nbsp;"));
-
-                    double entryCount = entryCounts[addr];
-                    auto childNode = node->child(addr);
-
-                    if (entryCount <= 0.0)
-                    {
-                        childNode->setText(0, numberString);
-                    }
-                    else
-                    {
-                        double rate = entryCountRates[addr];
-                        if (std::isnan(rate)) rate = 0.0;
-
-                        auto rateString = format_number(rate, QSL("cps"), UnitScaling::Decimal,
-                                                        0, 'g', 3);
-
-                        childNode->setText(0, QString("%1 (entries=%2, rate=%3, dt=%4 s)")
-                                           .arg(numberString)
-                                           .arg(entryCount, 0, 'g', 3)
-                                           .arg(rateString)
-                                           .arg(dt_s)
-                                          );
-                    }
-                }
-
-                prevEntryCounts = entryCounts;
-            }
-            else if (node->type() == NodeType_Histo2DSink)
-            {
-                auto sink = get_pointer<Histo2DSink>(node);
-                auto histo = sink->m_histo;
-
-                if (histo)
-                {
-                    double entryCount = 0.0;
-
-                    if (auto a2_sink = a2State->operatorMap.value(sink, nullptr))
-                    {
-                        auto sinkData = reinterpret_cast<a2::H2DSinkData *>(a2_sink->d);
-
-                        entryCount = sinkData->histo.entryCount;
-                    }
-                    auto &prevEntryCounts = m_histo2DSinkCounters[sink].hitCounts;
-                    prevEntryCounts.resize(1);
-
-                    double prevEntryCount = prevEntryCounts[0];
-
-                    double countDelta = calc_delta0(entryCount, prevEntryCount);
-                    double countRate = countDelta / dt_s;
-
-                    if (entryCount <= 0.0)
-                    {
-                        node->setText(0, QString("<b>%1</b> %2")
-                                      .arg(sink->getShortName())
-                                      .arg(sink->objectName())
-                                     );
-                    }
-                    else
-                    {
-                        if (std::isnan(countRate)) countRate = 0.0;
-
-                        auto rateString = format_number(countRate, QSL("cps"), UnitScaling::Decimal,
-                                                        0, 'g', 3);
-
-                        node->setText(0, QString("<b>%1</b> %2 (entries=%3, rate=%4, dt=%5)")
-                                      .arg(sink->getShortName())
-                                      .arg(sink->objectName())
-                                      .arg(entryCount, 0, 'g', 3)
-                                      .arg(rateString)
-                                      .arg(dt_s)
-                                     );
-                    }
-
-                    prevEntryCounts[0] = entryCount;
-                }
-            }
-        }
-    }
-
-}
-
-void EventWidgetPrivate::periodicUpdateEventRate(double dt_s)
-{
-    auto &prevCounters(m_prevStreamProcessorCounters);
-    const auto &counters(m_context->getMVMEStreamWorker()->getCounters());
-    Q_ASSERT(0 <= m_eventIndex && m_eventIndex < (s32)counters.eventCounters.size());
-
-    /* Use the counters of the first module in this event as that represents
-     * the event rate after multi-event splitting. */
-    double deltaEvents = calc_delta0(
-        counters.moduleCounters[m_eventIndex][0],
-        prevCounters.moduleCounters[m_eventIndex][0]);
-
-    double eventCount = counters.moduleCounters[m_eventIndex][0];
-    double eventRate = deltaEvents / dt_s;
-    if (std::isnan(eventRate)) eventRate = 0.0;
-
-    auto labelText = (QString("count=%1\nrate=%2")
-                      .arg(format_number(eventCount, QSL(""), UnitScaling::Decimal))
-                      .arg(format_number(eventRate, QSL("cps"), UnitScaling::Decimal, 0, 'g', 3))
-                     );
-
-    if (m_context->getAnalysis()->getRunInfo().isReplay)
-    {
-        double walltimeRate = deltaEvents / (PeriodicUpdateTimerInterval_ms / 1000.0);
-
-        labelText += (QString("\nreplayRate=%1")
-                      .arg(format_number(walltimeRate, QSL("cps"), UnitScaling::Decimal, 0, 'g', 3))
-                      );
-    }
-    else // not a replay
-    {
-        auto daqStats = m_context->getDAQStats();
-        double efficiency = daqStats.getAnalysisEfficiency();
-        efficiency = std::isnan(efficiency) ? 0.0 : efficiency;
-
-        labelText += QSL("\nEfficiency=%1").arg(efficiency, 0, 'f', 2);
-    }
-
-    m_eventRateLabel->setText(labelText);
-
-    prevCounters = counters;
-}
-
-
-QTreeWidgetItem *EventWidgetPrivate::getCurrentNode() const
-{
-    QTreeWidgetItem *result = nullptr;
-
-    if (auto activeTree = qobject_cast<QTreeWidget *>(m_q->focusWidget()))
-    {
-        result = activeTree->currentItem();
-    }
-
-    return result;
-}
-
-/* Returns the concatenation of the individual tree selections.
- * Note that the results are not sorted in a specific way but reflect the ordering of the
- * unterlying Qt itemview selection mechanism. */
-QList<QTreeWidgetItem *> EventWidgetPrivate::getAllSelectedNodes() const
-{
-    QList<QTreeWidgetItem *> result;
-
-    for (const auto &trees: m_levelTrees)
-    {
-        result.append(trees.operatorTree->selectedItems());
-        result.append(trees.sinkTree->selectedItems());
-    }
-
-    return result;
-}
-
-/* Returns the set of selected analysis objects across all userlevel tree widgets.
- * Note that the results are not sorted in a specific way but reflect the ordering of the
- * unterlying Qt itemview selection mechanism. */
-AnalysisObjectVector EventWidgetPrivate::getAllSelectedObjects() const
-{
-    return objects_from_nodes(getAllSelectedNodes());
-}
-
-/* Returns the concatenation of the individual tree selections. Only top level nodes are
- * returned, meaning if a tree selection contains and object and its parent directory,
- * only the parent directory is added to the result.
- * Note that the results are not sorted in a specific way but reflect the ordering of the
- * unterlying Qt itemview selection mechanism. */
-QList<QTreeWidgetItem *> EventWidgetPrivate::getTopLevelSelectedNodes() const
-{
-    QList<QTreeWidgetItem *> result;
-
-    for (const auto &trees: m_levelTrees)
-    {
-        result.append(trees.operatorTree->getTopLevelSelectedNodes());
-        result.append(trees.sinkTree->getTopLevelSelectedNodes());
-    }
-
-    return result;
-}
-
-/* Returns the set of selected top-level analysis objects across all userlevel tree widgets.
- * Note that the results are not sorted in a specific way but reflect the ordering of the
- * unterlying Qt itemview selection mechanism. */
-AnalysisObjectVector EventWidgetPrivate::getTopLevelSelectedObjects() const
-{
-    return objects_from_nodes(getTopLevelSelectedNodes());
-}
-
-void EventWidgetPrivate::clearSelections()
-{
-    for (const auto &trees: m_levelTrees)
-    {
-        for (auto tree: trees.getObjectTrees())
-        {
-            tree->selectionModel()->clear();
-        }
-    }
-}
-
-static bool select_objects(QTreeWidgetItem *root, const AnalysisObjectSet &objects)
-{
-    bool didSelect = false;
-
-    switch (root->type())
-    {
-        case NodeType_Source:
-        case NodeType_Operator:
-        case NodeType_Histo1DSink:
-        case NodeType_Histo2DSink:
-        case NodeType_Sink:
-        case NodeType_Directory:
-            {
-                auto obj = get_shared_analysis_object<AnalysisObject>(root);
-
-                if (objects.contains(obj))
-                {
-                    root->setSelected(true);
-                    didSelect = true;
-                }
-            }
-            break;
-
-        default:
-            break;
-    }
-
-    for (int ci = 0; ci < root->childCount(); ci++)
-    {
-        auto child = root->child(ci);
-        if (select_objects(child, objects))
-            root->setExpanded(true);
-    }
-
-    return didSelect;
-}
-
-void EventWidgetPrivate::selectObjects(const AnalysisObjectVector &objects)
-{
-    clearSelections();
-
-    auto objectSet = to_set(objects);
-
-    for (const auto &trees: m_levelTrees)
-    {
-        for (auto tree: trees.getObjectTrees())
-        {
-            auto root = tree->invisibleRootItem();
-            select_objects(root, objectSet);
-        }
-    }
-}
-
-void EventWidgetPrivate::updateActions()
-{
-    auto node = getCurrentNode();
-
-    m_actionExport->setEnabled(false);
-
-    if (m_mode == Default)
-    {
-        m_actionExport->setEnabled(canExport());
-    }
-}
-
-bool EventWidgetPrivate::canExport() const
-{
-    for (const auto &node: getAllSelectedNodes())
-    {
-        switch (node->type())
-        {
-            case NodeType_Source:
-            case NodeType_Operator:
-            case NodeType_Histo1DSink:
-            case NodeType_Histo2DSink:
-            case NodeType_Sink:
-            case NodeType_Directory:
-                return true;
-        }
-    }
-
-    return false;
-}
-
-static const char *AnalysisLibraryFileFilter =
-    "MVME Analysis Library Files (*.analysislib);; All Files (*.*)";
-
-static const char *AnalysisLibraryFileExtension = ".analysislib";
-
-void EventWidgetPrivate::actionExport()
-{
-    assert(canExport());
-
-    // Step 0) Let the user pick a file
-    auto path = m_context->getWorkspaceDirectory();
-
-    if (path.isEmpty())
-        path = QStandardPaths::standardLocations(QStandardPaths::DocumentsLocation).at(0);
-
-    QString fileName = QFileDialog::getSaveFileName(m_q, QSL("Select file to export to"),
-                                                    path, AnalysisLibraryFileFilter);
-
-    if (fileName.isEmpty())
-        return;
-
-    QFileInfo fi(fileName);
-
-    if (fi.completeSuffix().isEmpty())
-        fileName += AnalysisLibraryFileExtension;
-
-    // Step 1) Collect all objects that have to be written out
-    auto analysis = m_context->getAnalysis();
-    auto selectedObjects = getAllSelectedObjects();
-    auto allObjects = order_objects(expand_objects(selectedObjects, analysis), analysis);
-
-    qDebug() << __PRETTY_FUNCTION__
-        << "#selected =" << selectedObjects.size()
-        << ", #collected =" << allObjects.size();
-
-    // Step 2) Create the JSON structures and the document
-    ObjectSerializerVisitor sv;
-    visit_objects(allObjects.begin(), allObjects.end(), sv);
-
-    QJsonObject exportRoot;
-    exportRoot["MVMEAnalysisExport"] = sv.finalize();
-
-    QJsonDocument doc(exportRoot);
-
-    qDebug() << __PRETTY_FUNCTION__
-        << "exporting" << sv.objectCount() << "objects";
-
-    // Step 3) Write to file
-    // FIXME: replace with something that can give a specific error message for
-    // this concrete file save operation instead of just a generic write error
-    gui_write_json_file(fileName, doc);
-}
-
-void EventWidgetPrivate::actionImport()
-{
-    /* Global import without a specific target directory/userlevel or a
-     * subselection of objects.
-     * The following should happen:
-     * Read in the file, check for version errors and create all contained objects.
-     * Place them as is, without modifying userlevels or directories.
-     * Regenerate unique IDs
-     * Later: for each imported object check if an object of the same type and
-     * name exists. If so append a suffix to the object name to make it unique.
-     * Finally select the newly added objects.
-     */
-    qDebug() << __PRETTY_FUNCTION__;
-
-    QString startPath = m_context->getWorkspaceDirectory();
-
-    QString fileName = QFileDialog::getOpenFileName(m_q, QSL("Import analysis objects"),
-                                                    startPath, AnalysisLibraryFileFilter);
-
-    if (fileName.isEmpty())
-        return;
-
-    QJsonDocument doc(gui_read_json_file(fileName));
-    auto exportRoot = doc.object();
-
-    if (!exportRoot.contains("MVMEAnalysisExport"))
-    {
-        QMessageBox::critical(m_q, "File format error", "File format error");
-        return;
-    }
-
-    auto importData = exportRoot["MVMEAnalysisExport"].toObject();
-
-    try
-    {
-        auto analysis = m_context->getAnalysis();
-
-        check_directory_consistency(analysis->getDirectories(), analysis);
-
-        auto objectStore = deserialize_objects(
-            importData,
-            m_context->getVMEConfig(),
-            analysis->getObjectFactory());
-
-        check_directory_consistency(objectStore.directories);
-
-        establish_connections(objectStore);
-
-        generate_new_object_ids(objectStore.allObjects());
-
-        // Assign all imported objects to the current event.
-
-        for (auto &obj: objectStore.sources)
-        {
-            // Reset the data sources module id. This will make the source unassigned any
-            // module and the user has to assign it later.
-            obj->setModuleId(QUuid());
-            obj->setEventId(m_eventId);
-        }
-
-        for (auto &obj: objectStore.operators)
-        {
-            obj->setEventId(m_eventId);
-        }
-
-        for (auto &obj: objectStore.directories)
-        {
-            obj->setEventId(m_eventId);
-        }
-
-        check_directory_consistency(objectStore.directories);
-
-        AnalysisPauser pauser(m_context);
-        analysis->addObjects(objectStore);
-
-        check_directory_consistency(analysis->getDirectories(), analysis);
-
-        repopulate();
-        selectObjects(objectStore.allObjects());
-    }
-    catch (const std::runtime_error &e)
-    {
-        QMessageBox::critical(m_q, "Import error", e.what());
-    }
-}
-
-void EventWidgetPrivate::setSinksEnabled(const SinkVector &sinks, bool enabled)
-{
-    if (sinks.isEmpty())
-        return;
-
-    AnalysisPauser pauser(m_context);
-
-    for (auto sink: sinks)
-    {
-        sink->setEnabled(enabled);
-    }
-
-    m_context->getAnalysis()->setModified(true);
-    repopulate();
-}
-
-void EventWidgetPrivate::removeSinks(const QVector<SinkInterface *> sinks)
-{
-    if (sinks.isEmpty())
-        return;
-
-    AnalysisPauser pauser(m_context);
-
-    for (auto sink: sinks)
-    {
-        m_context->getAnalysis()->removeOperator(sink);
-    }
-
-    repopulate();
-    m_analysisWidget->updateAddRemoveUserLevelButtons();
-}
-
-void EventWidgetPrivate::removeDirectoryRecursively(const DirectoryPtr &dir)
-{
-    auto analysis = m_context->getAnalysis();
-    auto objects = analysis->getDirectoryContents(dir);
-
-    if (!objects.isEmpty())
-    {
-        AnalysisPauser pauser(m_context);
-        analysis->removeDirectoryRecursively(dir);
-    }
-    else
-    {
-        analysis->removeDirectory(dir);
-    }
-
-    repopulate();
-}
-
-QDebug &operator<<(QDebug &dbg, const AnalysisObjectPtr &obj)
-{
-    dbg << obj.get() << ", id =" << (obj ? obj->getId() : QSL(""));
-    return dbg;
-}
-
-void EventWidgetPrivate::removeObjects(const AnalysisObjectVector &objects)
-{
-    qDebug() << __PRETTY_FUNCTION__ << objects;
-
-    if (!objects.isEmpty())
-    {
-        AnalysisPauser pauser(m_context);
-        auto analysis = m_context->getAnalysis();
-        analysis->removeObjectsRecursively(objects);
-        m_analysisWidget->updateAddRemoveUserLevelButtons();
-        repopulate();
-    }
-}
-
-static QTreeWidgetItem *find_node(QTreeWidgetItem *root, const AnalysisObjectPtr &obj)
-{
-    if (root)
-    {
-        if (get_pointer<void>(root) == obj.get())
-            return root;
-
-        const s32 childCount = root->childCount();
-
-        for (s32 ci = 0; ci < childCount; ci++)
-        {
-            if (auto result = find_node(root->child(ci), obj))
-                return result;
-        }
-    }
-
-    return nullptr;
-}
-
-QTreeWidgetItem *EventWidgetPrivate::findNode(const AnalysisObjectPtr &obj)
-{
-    for (auto &trees: m_levelTrees)
-    {
-        if (auto node = find_node(trees.operatorTree->invisibleRootItem(), obj))
-            return node;
-
-        if (auto node = find_node(trees.sinkTree->invisibleRootItem(), obj))
-            return node;
-    }
-
-    return nullptr;
-}
-
-void EventWidgetPrivate::copyToClipboard(const AnalysisObjectVector &objects)
-{
-    qDebug() << __PRETTY_FUNCTION__;
-
-    QVector<QByteArray> idData;
-    idData.reserve(objects.size());
-
-    for (auto obj: objects)
-    {
-        idData.push_back(obj->getId().toByteArray());
-    }
-
-    QByteArray buffer;
-    QDataStream stream(&buffer, QIODevice::WriteOnly);
-    stream << idData;
-
-    auto mimeData = new QMimeData;
-    mimeData->setData(ObjectIdListMIMEType, buffer);
-
-    QGuiApplication::clipboard()->setMimeData(mimeData);
-}
-
-bool EventWidgetPrivate::canPaste()
-{
-    auto clipboardData = QGuiApplication::clipboard()->mimeData();
-
-    return clipboardData->hasFormat(ObjectIdListMIMEType);
-}
-
-namespace
-{
-
-bool may_move_into(const AnalysisObject *obj, const Directory *destDir)
-{
-    assert(obj);
-    assert(destDir);
-
-    if (qobject_cast<SourceInterface *>(obj))
-        return false;
-
-    if (qobject_cast<SinkInterface *>(obj))
-    {
-        // "raw" sinks, have to stay in userlevel 0
-        if (obj->getUserLevel() == 0)
-            return false;
-
-        return destDir->getDisplayLocation() == DisplayLocation::Sink;
-    }
-
-    if (qobject_cast<OperatorInterface *>(obj))
-    {
-        return destDir->getDisplayLocation() == DisplayLocation::Operator;
-    }
-
-    if (auto dir = qobject_cast<const Directory *>(obj))
-    {
-        return destDir->getDisplayLocation() == dir->getDisplayLocation();
-    }
-
-    return false;
-}
-
-bool may_move_into(const AnalysisObjectPtr &obj, const DirectoryPtr &destDir)
-{
-    return may_move_into(obj.get(), destDir.get());
-}
-
-} // end anon namespace
-
-void EventWidgetPrivate::pasteFromClipboard(QTreeWidget *destTree)
-{
-    if (!canPaste()) return;
-
-    auto tree = qobject_cast<ObjectTree *>(destTree);
-    assert(tree);
-
-    if (!tree) return;
-
-    DirectoryPtr destDir;
-
-    if (tree->currentItem() && tree->currentItem()->type() == NodeType_Directory)
-    {
-        destDir = get_shared_analysis_object<Directory>(tree->currentItem());
-    }
-
-    const auto mimeType = ObjectIdListMIMEType;
-    auto clipboardData = QGuiApplication::clipboard()->mimeData();
-    auto ids = decode_id_list(clipboardData->data(mimeType));
-    auto analysis = m_context->getAnalysis();
-
-    check_directory_consistency(analysis->getDirectories(), analysis);
-
-    AnalysisObjectVector srcObjects;
-    srcObjects.reserve(ids.size());
-
-    for (const auto &id: ids)
-    {
-        if (auto srcObject = analysis->getObject(id))
-            srcObjects.push_back(srcObject);
-    }
-
-    if (srcObjects.isEmpty()) return;
-
-    srcObjects = order_objects(expand_objects(srcObjects, analysis), analysis);
-
-    // Maps source object to cloned object
-    QHash<AnalysisObjectPtr, AnalysisObjectPtr> cloneMapping;
-    AnalysisObjectVector cloneVector;
-
-#ifndef QT_NO_DEBUG
-    DirectoryVector clonedDirectories;
-#define check_cloned_dirs check_directory_consistency(clonedDirectories)
-#else
-#define check_cloned_dirs
-#endif
-
-    for (const auto &srcObject: srcObjects)
-    {
-        auto clone = std::shared_ptr<AnalysisObject>(srcObject->clone());
-        cloneMapping.insert(srcObject, clone);
-        cloneVector.push_back(clone);
-
-#ifndef QT_NO_DEBUG
-        if (auto dir = std::dynamic_pointer_cast<Directory>(clone))
-        {
-            clonedDirectories.push_back(dir);
-            assert(dir->getMembers().isEmpty());
-        }
-#endif
-    }
-
-    check_cloned_dirs;
-
-    auto namesByMetaType = group_object_names_by_metatype(analysis->getAllObjects());
-
-    for (auto it = cloneMapping.begin();
-         it != cloneMapping.end();
-         it++)
-    {
-        auto &src   = it.key();
-        auto &clone = it.value();
-
-        auto cloneName = make_clone_name(clone->objectName(),
-                                         namesByMetaType[clone->metaObject()]);
-        clone->setObjectName(cloneName);
-        namesByMetaType[clone->metaObject()].insert(cloneName);
-
-        if (!(qobject_cast<SinkInterface *>(clone.get()) && clone->getUserLevel() == 0))
-        {
-            // Objects other than non-raw sinks have their userlevel adjusted
-            clone->setUserLevel(tree->getUserLevel());
-        }
-
-        if (auto dataSource = std::dynamic_pointer_cast<SourceInterface>(clone))
-        {
-            // Remove cloned data sources from their module, making them unassigned.
-            dataSource->setModuleId(QUuid());
-        }
-
-        if (auto srcParentDir = analysis->getParentDirectory(src))
-        {
-            // The source has a parent directory. Put the clone into the equivalent cloned
-            // directory.
-            if (auto cloneParentDir = std::dynamic_pointer_cast<Directory>(
-                    cloneMapping.value(srcParentDir)))
-            {
-                cloneParentDir->push_back(clone);
-                check_cloned_dirs;
-            }
-            else if (destDir && may_move_into(clone, destDir))
-            {
-                destDir->push_back(clone);
-                check_cloned_dirs;
-            }
-        }
-        else if (destDir && may_move_into(clone, destDir))
-        {
-            // The source object does not have a parent directory, meaning it's a
-            // top-level item.
-            // If pasting into a directory all the top-level clones have to be moved.
-            destDir->push_back(clone);
-            check_cloned_dirs;
-        }
-    }
-
-    check_cloned_dirs;
-    check_directory_consistency(analysis->getDirectories(), analysis);
-
-    // Collect, rewrite and restore internal collections of the cloned objects
-    QSet<Connection> srcConnections = collect_internal_collections(srcObjects);
-    QSet<Connection> dstConnections;
-
-    for (auto con: srcConnections)
-    {
-        auto srcClone = std::dynamic_pointer_cast<PipeSourceInterface>(
-            cloneMapping.value(con.srcObject));
-
-        auto dstClone = std::dynamic_pointer_cast<OperatorInterface>(
-            cloneMapping.value(con.dstObject));
-
-        if (srcClone && dstClone)
-        {
-            con.srcObject = srcClone;
-            con.dstObject = dstClone;
-
-            dstConnections.insert(con);
-        }
-    }
-
-    establish_connections(dstConnections);
-
-    {
-        AnalysisPauser pauser(m_context);
-        analysis->addObjects(cloneVector);
-        check_directory_consistency(analysis->getDirectories(), analysis);
-    }
-
-    repopulate();
-    selectObjects(cloneVector);
-}
-
-static const u32 EventWidgetPeriodicRefreshInterval_ms = 1000;
-
-void run_userlevel_visibility_dialog(QVector<bool> &hiddenLevels, QWidget *parent = 0)
-{
-    auto listWidget = new QListWidget;
-
-    for (s32 idx = 0; idx < hiddenLevels.size(); ++idx)
-    {
-        auto item = new QListWidgetItem(QString("Level %1").arg(idx));
-        item->setFlags(item->flags() | Qt::ItemIsUserCheckable);
-        item->setCheckState(hiddenLevels[idx] ? Qt::Unchecked : Qt::Checked);
-        listWidget->addItem(item);
-    }
-
-    auto buttonBox = new QDialogButtonBox(QDialogButtonBox::Ok | QDialogButtonBox::Cancel);
-
-    auto layout = new QVBoxLayout;
-    layout->addWidget(listWidget);
-    layout->addWidget(buttonBox);
-    layout->setStretch(0, 1);
-
-    QDialog dialog(parent);
-    dialog.setWindowTitle(QSL("Select processing levels to show"));
-    dialog.setLayout(layout);
-    add_widget_close_action(&dialog);
-
-    QObject::connect(buttonBox, &QDialogButtonBox::accepted, &dialog, &QDialog::accept);
-    QObject::connect(buttonBox, &QDialogButtonBox::rejected, &dialog, &QDialog::reject);
-
-    if (dialog.exec() == QDialog::Accepted)
-    {
-        for (s32 idx = 0; idx < listWidget->count(); ++idx)
-        {
-            auto item = listWidget->item(idx);
-            hiddenLevels[idx] = (item->checkState() == Qt::Unchecked);
-        }
-    }
-}
-
-EventWidget::EventWidget(MVMEContext *ctx, const QUuid &eventId, int eventIndex,
-                         AnalysisWidget *analysisWidget, QWidget *parent)
-    : QWidget(parent)
-    , m_d(new EventWidgetPrivate)
-{
-    qDebug() << __PRETTY_FUNCTION__ << this << "event =" << eventId;
-    *m_d = {};
-    m_d->m_q = this;
-    m_d->m_context = ctx;
-    m_d->m_eventId = eventId;
-    m_d->m_eventIndex = eventIndex;
-    m_d->m_analysisWidget = analysisWidget;
-    m_d->m_displayRefreshTimer = new QTimer(this);
-    m_d->m_displayRefreshTimer->start(EventWidgetPeriodicRefreshInterval_ms);
-
-    auto outerLayout = new QHBoxLayout(this);
-    outerLayout->setContentsMargins(0, 0, 0, 0);
-
-    // Row frames and splitter:
-    // Two rows, the top one containing Modules and Operators, the bottom one
-    // containing histograms.
-    auto rowSplitter = new QSplitter(Qt::Vertical);
-    outerLayout->addWidget(rowSplitter);
-
-    auto operatorFrame = new QFrame;
-    auto operatorFrameLayout = new QHBoxLayout(operatorFrame);
-    operatorFrameLayout->setContentsMargins(2, 2, 2, 2);
-    rowSplitter->addWidget(operatorFrame);
-
-    auto displayFrame = new QFrame;
-    auto displayFrameLayout = new QHBoxLayout(displayFrame);
-    displayFrameLayout->setContentsMargins(2, 2, 2, 2);
-    rowSplitter->addWidget(displayFrame);
-
-    // Column frames and splitters:
-    // One column for each user level
-    m_d->m_operatorFrameSplitter = new QSplitter;
-    m_d->m_operatorFrameSplitter->setChildrenCollapsible(false);
-    operatorFrameLayout->addWidget(m_d->m_operatorFrameSplitter);
-
-    m_d->m_displayFrameSplitter = new QSplitter;
-    m_d->m_displayFrameSplitter->setChildrenCollapsible(false);
-    displayFrameLayout->addWidget(m_d->m_displayFrameSplitter);
-
-    auto sync_splitters = [](QSplitter *sa, QSplitter *sb)
-    {
-        auto sync_one_way = [](QSplitter *src, QSplitter *dst)
-        {
-            connect(src, &QSplitter::splitterMoved, dst, [src, dst](int, int) {
-                dst->setSizes(src->sizes());
-            });
-        };
-
-        sync_one_way(sa, sb);
-        sync_one_way(sb, sa);
-    };
-
-    sync_splitters(m_d->m_operatorFrameSplitter, m_d->m_displayFrameSplitter);
-
-
-    /* ToolBar creation. Note that these toolbars are not directly added to the
-     * widget but instead they're handled by AnalysisWidget via getToolBar()
-     * and getEventSelectAreaToolBar(). */
-
-    // Upper ToolBar actions
-
-    // create the upper toolbar
-    {
-        m_d->m_upperToolBar = make_toolbar();
-        auto tb = m_d->m_upperToolBar;
-
-        //tb->addWidget(new QLabel(QString("Hello, event! %1").arg((uintptr_t)this)));
-    }
-
-    // Lower ToolBar, to the right of the event selection combo
-    m_d->m_actionSelectVisibleLevels = new QAction(QIcon(QSL(":/eye_pencil.png")),
-                                                   QSL("Level Visiblity"), this);
-
-    connect(m_d->m_actionSelectVisibleLevels, &QAction::triggered, this, [this] {
-
-        m_d->m_hiddenUserLevels.resize(m_d->m_levelTrees.size());
-
-        run_userlevel_visibility_dialog(m_d->m_hiddenUserLevels, this);
-
-        for (s32 idx = 0; idx < m_d->m_hiddenUserLevels.size(); ++idx)
-        {
-            m_d->m_levelTrees[idx].operatorTree->setVisible(!m_d->m_hiddenUserLevels[idx]);
-            m_d->m_levelTrees[idx].sinkTree->setVisible(!m_d->m_hiddenUserLevels[idx]);
-        }
-    });
-
-    // Export
-    {
-        auto action = new QAction(QIcon(QSL(":/folder_export.png")), QSL("Export"), this);
-        action->setToolTip(QSL("Export selected objects to file."));
-        action->setStatusTip(action->toolTip());
-        m_d->m_actionExport = action;
-        connect(m_d->m_actionExport, &QAction::triggered, this, [this] {
-            m_d->actionExport();
-        });
-    }
-
-    // Import
-    {
-        auto action = new QAction(QIcon(QSL(":/folder_import.png")), QSL("Import"), this);
-        action->setToolTip(QSL("Import objects from file."));
-        action->setStatusTip(action->toolTip());
-        m_d->m_actionImport = action;
-        connect(m_d->m_actionImport, &QAction::triggered, this, [this] {
-            m_d->actionImport();
-        });
-    }
-
-    // Event settings action
-    QAction *actionEventSettings = new QAction(
-        QIcon(QSL(":/gear.png")), QSL("Event settings"), this);
-
-    connect(actionEventSettings, &QAction::triggered, this, [this] {
-        auto analysis = m_d->m_context->getAnalysis();
-
-        EventSettingsDialog dialog(analysis->getVMEObjectSettings(m_d->m_eventId), this);
-
-        if (dialog.exec() == QDialog::Accepted)
-        {
-            analysis->setVMEObjectSettings(m_d->m_eventId, dialog.getSettings());
-        }
-    });
-
-    m_d->m_eventRateLabel = new QLabel;
-
-    // create the lower toolbar
-    {
-        m_d->m_eventSelectAreaToolBar = make_toolbar();
-        auto tb = m_d->m_eventSelectAreaToolBar;
-
-        tb->setIconSize(QSize(16, 16));
-        tb->setToolButtonStyle(Qt::ToolButtonTextUnderIcon);
-
-        tb->addWidget(m_d->m_eventRateLabel);
-        tb->addSeparator();
-        tb->addAction(m_d->m_actionSelectVisibleLevels);
-        tb->addAction(actionEventSettings);
-        tb->addSeparator();
-        tb->addAction(m_d->m_actionExport);
-        tb->addAction(m_d->m_actionImport);
-
-#ifndef QT_NO_DEBUG
-        tb->addSeparator();
-        tb->addAction(QSL("Repopulate (dev)"), this, [this]() { m_d->repopulate(); });
-#endif
-    }
-
-    m_d->repopulate();
-}
-
-EventWidget::~EventWidget()
-{
-    qDebug() << __PRETTY_FUNCTION__ << this << "event =" << m_d->m_eventId;
-
-    if (m_d->m_uniqueWidget)
-    {
-        if (auto dialog = qobject_cast<QDialog *>(m_d->m_uniqueWidget))
-        {
-            dialog->reject();
-        }
-    }
-
-    delete m_d;
-}
-
-void EventWidget::selectInputFor(Slot *slot, s32 userLevel, SelectInputCallback callback,
-                                 QSet<PipeSourceInterface *> additionalInvalidSources)
-{
-    qDebug() << __PRETTY_FUNCTION__;
-
-    m_d->m_inputSelectInfo.slot = slot;
-    m_d->m_inputSelectInfo.userLevel = userLevel;
-    m_d->m_inputSelectInfo.callback = callback;
-    m_d->m_inputSelectInfo.additionalInvalidSources = additionalInvalidSources;
-
-    //qDebug() << __PRETTY_FUNCTION__ << "additionalInvalidSources ="
-    //    << additionalInvalidSources;
-
-    m_d->m_mode = EventWidgetPrivate::SelectInput;
-    m_d->modeChanged();
-    // The actual input selection is handled in onNodeClicked()
-}
-
-void EventWidget::endSelectInput()
-{
-    if (m_d->m_mode == EventWidgetPrivate::SelectInput)
-    {
-        qDebug() << __PRETTY_FUNCTION__ << "switching from SelectInput to Default mode";
-        m_d->m_mode = EventWidgetPrivate::Default;
-        m_d->m_inputSelectInfo = {};
-        m_d->modeChanged();
-    }
-}
-
-void EventWidget::highlightInputOf(Slot *slot, bool doHighlight)
-{
-    if (!slot || !slot->isParamIndexInRange())
-        return;
-
-    QTreeWidgetItem *node = nullptr;
-
-    if (auto source = qobject_cast<SourceInterface *>(slot->inputPipe->getSource()))
-    {
-        // As the input is a SourceInterface we only need to look in the source tree
-        auto tree = m_d->m_levelTrees[0].operatorTree;
-
-        node = findFirstNode(tree->invisibleRootItem(), [source](auto nodeToTest) {
-            return (nodeToTest->type() == NodeType_Source
-                    && get_pointer<SourceInterface>(nodeToTest) == source);
-        });
-
-    }
-    else if (qobject_cast<OperatorInterface *>(slot->inputPipe->getSource()))
-    {
-        // The input is another operator
-        for (s32 treeIndex = 1;
-             treeIndex < m_d->m_levelTrees.size() && !node;
-             ++treeIndex)
-        {
-            auto tree = m_d->m_levelTrees[treeIndex].operatorTree;
-
-            node = findFirstNode(tree->invisibleRootItem(), [slot](auto nodeToTest) {
-                return (nodeToTest->type() == NodeType_OutputPipe
-                        && get_pointer<Pipe>(nodeToTest) == slot->inputPipe);
-            });
-        }
-    }
-    else
-    {
-        InvalidCodePath;
-    }
-
-    if (node && slot->isParameterConnection() && slot->paramIndex < node->childCount())
-    {
-        node = node->child(slot->paramIndex);
-    }
-
-    if (node)
-    {
-        auto highlight_node = [doHighlight](QTreeWidgetItem *node, const QColor &color)
-        {
-            if (doHighlight)
-            {
-                node->setBackground(0, color);
-            }
-            else
-            {
-                node->setBackground(0, QColor(0, 0, 0, 0));
-            }
-        };
-
-        highlight_node(node, InputNodeOfColor);
-
-        for (node = node->parent();
-             node;
-             node = node->parent())
-        {
-            highlight_node(node, ChildIsInputNodeOfColor);
-        }
-    }
-}
-
-//
-// Extractor add/edit/cancel
-//
-void EventWidget::objectEditorDialogApplied()
-{
-    qDebug() << __PRETTY_FUNCTION__;
-    //endSelectInput(); // FIXME: needed?
-    m_d->repopulate();
-    m_d->m_analysisWidget->updateAddRemoveUserLevelButtons();
-}
-
-void EventWidget::objectEditorDialogAccepted()
-{
-    qDebug() << __PRETTY_FUNCTION__;
-    //endSelectInput(); // FIXME: needed?
-    uniqueWidgetCloses();
-    m_d->repopulate();
-    m_d->m_analysisWidget->updateAddRemoveUserLevelButtons();
-}
-
-void EventWidget::objectEditorDialogRejected()
-{
-    qDebug() << __PRETTY_FUNCTION__;
-    //endSelectInput(); // FIXME: needed?
-    uniqueWidgetCloses();
-}
-
-//
-//
-//
-
-void EventWidget::removeOperator(OperatorInterface *op)
-{
-    AnalysisPauser pauser(m_d->m_context);
-    m_d->m_context->getAnalysis()->removeOperator(op);
-    m_d->repopulate();
-    m_d->m_analysisWidget->updateAddRemoveUserLevelButtons();
-}
-
-void EventWidget::toggleSinkEnabled(SinkInterface *sink)
-{
-    AnalysisPauser pauser(m_d->m_context);
-    sink->setEnabled(!sink->isEnabled());
-    m_d->m_context->getAnalysis()->setModified(true);
-    m_d->repopulate();
-}
-
-void EventWidget::removeSource(SourceInterface *src)
-{
-    AnalysisPauser pauser(m_d->m_context);
-    m_d->m_context->getAnalysis()->removeSource(src);
-    m_d->repopulate();
-}
-
-void EventWidget::uniqueWidgetCloses()
-{
-    m_d->m_uniqueWidget = nullptr;
-}
-
-void EventWidget::addUserLevel()
-{
-    m_d->addUserLevel();
-}
-
-void EventWidget::removeUserLevel()
-{
-    m_d->removeUserLevel();
-}
-
-void EventWidget::repopulate()
-{
-    m_d->repopulate();
-}
-
-QToolBar *EventWidget::getToolBar()
-{
-    return m_d->m_upperToolBar;
-}
-
-QToolBar *EventWidget::getEventSelectAreaToolBar()
-{
-    return m_d->m_eventSelectAreaToolBar;
-}
-
-MVMEContext *EventWidget::getContext() const
-{
-    return m_d->m_context;
-}
-
-AnalysisWidget *EventWidget::getAnalysisWidget() const
-{
-    return m_d->m_analysisWidget;
-}
-
-Analysis *EventWidget::getAnalysis() const
-{
-    return m_d->m_context->getAnalysis();
-}
-
-RunInfo EventWidget::getRunInfo() const
-{
-    return getContext()->getRunInfo();
-}
-=======
->>>>>>> 2e81b1fd
 
 #include "analysis/a2_adapter.h"
 #include "analysis/analysis_info_widget.h"
